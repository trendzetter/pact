{-# LANGUAGE AllowAmbiguousTypes        #-}
{-# LANGUAGE DefaultSignatures          #-}
{-# LANGUAGE DeriveFunctor              #-}
{-# LANGUAGE GADTs                      #-}
{-# LANGUAGE GeneralizedNewtypeDeriving #-}
{-# LANGUAGE ScopedTypeVariables        #-}
{-# LANGUAGE TypeApplications           #-}

-- | Monadic contexts, more restricted than 'Symbolic', that only allow
-- allocation of quantified symbolic variables.
module Pact.Analyze.Alloc
  ( MonadAlloc (singForAll, singExists, singFree)
  , forAll, exists, free
  , Alloc
  , runAlloc
  ) where

import           Control.Monad.Except        (ExceptT)
import           Control.Monad.Reader        (ReaderT)
import qualified Control.Monad.State.Lazy    as LS
import           Control.Monad.State.Strict  (StateT)
import           Control.Monad.Trans         (MonadTrans (lift))
import           Control.Monad.Trans.Maybe   (MaybeT)
import qualified Control.Monad.Writer.Lazy   as LW
import           Control.Monad.Writer.Strict (WriterT)
import           Data.SBV                    (Symbolic)
import qualified Data.SBV                    as SBV

import           Pact.Analyze.Types          (Concrete, S, SingI (sing), SingTy,
                                              sansProv, withSymVal)
import           Pact.Analyze.Util           (sbvForall, sbvExists)

-- | A restricted symbolic context in which only quantified variable allocation
-- is permitted.
class Monad m => MonadAlloc m where

  singForAll :: String -> SingTy a -> m (S (Concrete a)) -- ^ universally quantified
  singExists :: String -> SingTy a -> m (S (Concrete a)) -- ^ existentially quantified
  singFree   :: String -> SingTy a -> m (S (Concrete a)) -- ^ quantified per the context of sat vs prove

  default singForAll
    :: (MonadTrans t, MonadAlloc m', m ~ t m')
    => String -> SingTy a -> m (S (Concrete a))
  singForAll name ty = lift (singForAll name ty)

  default singExists
    :: (MonadTrans t, MonadAlloc m', m ~ t m')
    => String -> SingTy a -> m (S (Concrete a))
  singExists name ty = lift (singExists name ty)

  default singFree
    :: (MonadTrans t, MonadAlloc m', m ~ t m')
    => String -> SingTy a -> m (S (Concrete a))
  singFree name  = lift . singFree name

forAll :: forall a m. (MonadAlloc m, SingI a) => String -> m (S (Concrete a))
forAll name = singForAll name (sing @a)

exists :: forall a m. (MonadAlloc m, SingI a) => String -> m (S (Concrete a))
exists name = singExists name (sing @a)

free :: forall a m. (MonadAlloc m, SingI a) => String -> m (S (Concrete a))
free name = singFree name (sing @a)

instance MonadAlloc m             => MonadAlloc (ExceptT e m)
instance MonadAlloc m             => MonadAlloc (MaybeT m)
instance MonadAlloc m             => MonadAlloc (ReaderT r m)
instance MonadAlloc m             => MonadAlloc (StateT s m)
instance MonadAlloc m             => MonadAlloc (LS.StateT s m)
instance (MonadAlloc m, Monoid w) => MonadAlloc (WriterT w m)
instance (MonadAlloc m, Monoid w) => MonadAlloc (LW.WriterT w m)

-- * Standard 'MonadAlloc' implementation; 'Symbolic' restricted to use only
-- use quantified variable allocation.

-- TODO: implement @AllocT@ now that sbv has @SymbolicT@.

newtype Alloc a = Alloc { runAlloc :: Symbolic a }
  deriving (Functor, Applicative, Monad)

instance MonadAlloc Alloc where
<<<<<<< HEAD
  singForAll name ty = Alloc $ withSymVal ty $ sansProv <$> SBV.sbvForall name
  singExists name ty = Alloc $ withSymVal ty $ sansProv <$> SBV.sbvExists name
=======
  singForAll name ty = Alloc $ withSymVal ty $ sansProv <$> sbvForall name
  singExists name ty = Alloc $ withSymVal ty $ sansProv <$> sbvExists name
>>>>>>> 3081be05
  singFree   name ty = Alloc $ withSymVal ty $ sansProv <$> SBV.free   name<|MERGE_RESOLUTION|>--- conflicted
+++ resolved
@@ -79,11 +79,6 @@
   deriving (Functor, Applicative, Monad)
 
 instance MonadAlloc Alloc where
-<<<<<<< HEAD
-  singForAll name ty = Alloc $ withSymVal ty $ sansProv <$> SBV.sbvForall name
-  singExists name ty = Alloc $ withSymVal ty $ sansProv <$> SBV.sbvExists name
-=======
   singForAll name ty = Alloc $ withSymVal ty $ sansProv <$> sbvForall name
   singExists name ty = Alloc $ withSymVal ty $ sansProv <$> sbvExists name
->>>>>>> 3081be05
   singFree   name ty = Alloc $ withSymVal ty $ sansProv <$> SBV.free   name