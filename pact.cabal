cabal-version:       2.2
name:                pact
version:             4.6.0
-- ^ 4 digit is prerelease, 3- or 2-digit for prod release
synopsis:            Smart contract language library and REPL
description:
            Pact is a transactional, database-focused, Turing-incomplete, interpreted language for smart contracts,
            logic to be deployed and executed on a blockchain/distributed ledger. For more information see
            <http://kadena.io/pact>.
homepage:            https://github.com/kadena-io/pact
bug-reports:         https://github.com/kadena-io/pact/issues
license:             BSD-3-Clause
license-file:        LICENSE
author:              Stuart Popejoy
maintainer:          stuart@kadena.io
copyright:           Copyright (C) 2016 Stuart Popejoy
category:            Language
build-type:          Simple

extra-source-files:
    README.md
    CHANGELOG.md
    cbits/musl/libm.h
    cbits/musl/endian.h
    cbits/musl/exp_data.h
    cbits/musl/log_data.h
    cbits/musl/pow_data.h
    cbits/musl/sqrt_data.h

flag cryptonite-ed25519
  description: use cryptonite instead of ed25519-donna
  default:     True
  manual:      True

flag build-tool
  description: Include modules and deps for tests + executable
  default:     True
  manual:      True

flag with-integer-gmp
  description: Include integer-gmp package (removed after GHC 9)
  manual:      False

flag tests-in-lib
  description: Include test src and deps in lib
  default:     False
  manual:      True

library

  -- common to all configurations:
  hs-source-dirs: src
  default-language: Haskell2010
  ghc-prof-options: -fprof-auto -fprof-auto-calls
  if !impl(ghcjs)
    c-sources:
      cbits/musl/__math_invalid.c
      cbits/musl/__math_divzero.c
      cbits/musl/__math_oflow.c
      cbits/musl/__math_uflow.c
      cbits/musl/__math_xflow.c
      cbits/musl/exp.c
      cbits/musl/exp_data.c
      cbits/musl/log.c
      cbits/musl/log_data.c
      cbits/musl/pow.c
      cbits/musl/pow_data.c
      cbits/musl/sqrt.c
      cbits/musl/sqrt_data.c
    exposed-modules:
      Pact.Native.Trans.TOps
  exposed-modules:
    Crypto.Hash.Blake2Native
    Pact.Analyze.Remote.Types
    Pact.Compile
    Pact.Eval
    Pact.Gas
    Pact.Gas.Table
    Pact.Native
    Pact.Native.Capabilities
    Pact.Native.Guards
    Pact.Native.Db
    Pact.Native.Internal
    Pact.Native.SPV
    Pact.Native.Time
    Pact.Native.Ops
    Pact.Native.Keysets
    Pact.Native.Decrypt
    Pact.Native.Pairing
    Pact.Parse
    Pact.PersistPactDb
    Pact.Persist
    Pact.Persist.Pure
    Pact.Repl
    Pact.Repl.Lib
    Pact.Repl.Types
    Pact.Runtime.Capabilities
    Pact.Runtime.Typecheck
    Pact.Runtime.Utils
    Pact.Server.API
    Pact.Types.API
    Pact.Types.Capability
    Pact.Types.ChainId
    Pact.Types.ChainMeta
    Pact.Types.Codec
    Pact.Types.Command
    Pact.Types.Continuation
    Pact.Types.Scheme
    Pact.Types.Exp
    Pact.Types.ExpParser
    Pact.Types.Gas
    Pact.Types.Hash
    Pact.Types.Info
    Pact.Types.KeySet
    Pact.Types.Lang
    Pact.Types.Logger
    Pact.Types.Names
    Pact.Types.Namespace
    Pact.Types.Native
    Pact.Types.PactError
    Pact.Types.PactValue
    Pact.Types.Parser
    Pact.Types.Principal
    Pact.Types.Advice
    Pact.Types.Persistence
    Pact.Types.Pretty
    Pact.Types.Purity
    Pact.Types.RowData
    Pact.Types.RPC
    Pact.Types.Runtime
    Pact.Types.Orphans
    Pact.Types.SigData
    Pact.Types.SizeOf
    Pact.Types.SPV
    Pact.Types.Term
    Pact.Types.Type
    Pact.Types.Util
    Pact.Types.Version
    Pact.Types.Typecheck
    Pact.Typechecker
  if flag(with-integer-gmp)
    build-depends:
        , base >=4.15.0.0
  else
    build-depends:
      , base >=4.9.0.0 && < 4.15.0.0
    if !impl(ghcjs)
      build-depends:
        , integer-gmp
  build-depends:
    , Decimal >=0.4.2
    , QuickCheck >=2.12.6.1
    , aeson >=0.11.3.0
    , attoparsec >=0.13.0.2
    -- note: this is the real constraint, but due to base changes
    -- we split for compat.
    -- , base >=4.9.0.0 && < 4.17
    , base16-bytestring >=0.1.1.6
    , base64-bytestring >=1.0.0.1
        -- base64-bytestring >=1.2.0.0 is less lenient then previous versions, which can cause pact failures (e.g. (env-hash "aa"))
    , bound >=2
    , bytestring >=0.10.8.1
    , cereal >=0.5.4.0
    , containers >=0.5.7
    , data-default >=0.7.1.1
    , deepseq >=1.4.2.0
    , deriving-compat >=0.5.1
    , directory >=1.2.6.2
    , errors >=2.3
    , exceptions >=0.8.3
    , filepath >=1.4.1.0
    , hashable >=1.2.4.0
    , lens >=4.14
    , lens-aeson >=1.0.0.5
    , megaparsec >=9
    , mtl >=2.2.1
    , pact-time >=0.2
    , parsers >=0.12.4
    , prettyprinter >=1.2
    , prettyprinter-ansi-terminal >=1.1
    , quickcheck-instances >=0.3
    , reflection
    , safe-exceptions
    , semigroupoids >=5.0
    , servant
    , text >=1.2.2.1
    , transformers >=0.5.2.0
    , trifecta >=2.1
    , unordered-containers >=0.2.7.2
    , utf8-string >=1.0.1.1
    , vector >=0.11.0.0
    , vector-algorithms >=0.7
    , vector-space >=0.10.4
    , groups
    , semirings
    , mod >=0.1.2
    , poly >=0.5.0
    , time

  -- GHCJS
  if impl(ghcjs)
    exposed-modules:
      Pact.Analyze.Remote.Client
    build-depends:
      , ghcjs-base
      , ghcjs-dom
      , ghcjs-prim
      , optparse-applicative >=0.12.1.0

  -- Normal GHC
  else
    hs-source-dirs: src-ghc
    ghc-options: -Wall -Werror -Wincomplete-record-updates -Wincomplete-uni-patterns -Wredundant-constraints
    cc-options: -w
    exposed-modules:
      Pact.ApiReq
      Pact.Coverage
      Pact.Coverage.Report
      Pact.Interpreter
      Pact.MockDb
      Pact.Persist.MockPersist
      Pact.Persist.SQLite
      Pact.PersistPactDb.Regression
      Pact.Server.PactService
      Pact.Types.Crypto
      Pact.Types.ECDSA
      Pact.Types.Server
      Pact.Types.SQLite
    build-depends:
      , criterion >=1.1.4
      , cryptonite
      , direct-sqlite >=2.3.27
      , memory
      , safe-exceptions >=0.1.5.0
      , servant-client
      , servant-client-core
      , statistics >=0.13.3
      , yaml
    if flag(build-tool)
      hs-source-dirs: src-tool
      cpp-options: -DBUILD_TOOL
      exposed-modules:
        Pact.Docgen
        Pact.Analyze
        Pact.Analyze.Alloc
        Pact.Analyze.Eval
        Pact.Analyze.Eval.Invariant
        Pact.Analyze.Eval.Numerical
        Pact.Analyze.Eval.Prop
        Pact.Analyze.Eval.Core
        Pact.Analyze.Eval.Term
        Pact.Analyze.Check
        Pact.Analyze.Errors
        Pact.Analyze.Feature
        Pact.Analyze.PactSFunArray
        Pact.Analyze.Model
        Pact.Analyze.Model.Dot
        Pact.Analyze.Model.Graph
        Pact.Analyze.Model.Tags
        Pact.Analyze.Model.Text
        Pact.Analyze.Parse
        Pact.Analyze.Parse.Invariant
        Pact.Analyze.Parse.Prop
        Pact.Analyze.Parse.Types
        Pact.Analyze.Patterns
        Pact.Analyze.PrenexNormalize
        Pact.Analyze.Translate
        Pact.Analyze.Types
        Pact.Analyze.Types.Capability
        Pact.Analyze.Types.Eval
        Pact.Analyze.Types.Languages
        Pact.Analyze.Types.Model
        Pact.Analyze.Types.Numerical
        Pact.Analyze.Types.ObjUtil
        Pact.Analyze.Types.Shared
        Pact.Analyze.Types.Types
        Pact.Analyze.Util
        Pact.Analyze.Remote.Server
        Pact.Bench
        Pact.Main
        Pact.ReplTools
        Pact.Server.ApiServer
        Pact.Server.History.Persistence
        Pact.Server.History.Service
        Pact.Server.History.Types
        Pact.Server.Server
        Pact.GasModel.GasModel
        Pact.GasModel.Types
        Pact.GasModel.Utils
        Pact.GasModel.GasTests
      build-depends:
        , algebraic-graphs >=0.2
        , async
        , cassava >=0.5
        , constraints
        , fast-logger
        , haskeline >=0.7.3
        , mmorph >=1.1
        , neat-interpolation >=0.4
        , optparse-applicative >=0.12.1.0
        , sbv >=9.0
        , servant-server
        , wai-cors
        , warp
    if flag(cryptonite-ed25519)
      cpp-options: -DCRYPTONITE_ED25519
    else
      build-depends:
        , crypto-api
        , ed25519-donna
    if !os(windows)
      build-depends: unix
    if flag(tests-in-lib)
      hs-source-dirs: tests
      build-depends:
        , hedgehog >=1.0.1
        , hspec
        , hspec-golden >=0.1.0.2
        , hw-hspec-hedgehog >=0.1
        , intervals

executable pact
  if impl(ghcjs) || !flag(build-tool)
    buildable: False
  main-is:             Repl.hs
  build-depends:       base
                     , pact
  hs-source-dirs:      executables
  ghc-options:         -Wall -threaded -rtsopts -Wincomplete-record-updates -Wincomplete-uni-patterns -Wredundant-constraints
  ghc-prof-options:    -fprof-auto -fprof-auto-calls
  default-language:    Haskell2010

  if os(darwin)
    ghc-options: -optP-Wno-nonportable-include-path

benchmark bench
  if impl(ghcjs) || !flag(build-tool)
    buildable: False
  type:                exitcode-stdio-1.0
  main-is:             Bench.hs
  build-depends:       base
                     , pact
  hs-source-dirs:      executables
  ghc-options:         -Wall -threaded -rtsopts "-with-rtsopts=-N" -Wincomplete-record-updates -Wincomplete-uni-patterns -Wredundant-constraints
  ghc-prof-options:    -fprof-auto -fprof-auto-calls
  default-language:    Haskell2010

executable gasmodel
  if impl(ghcjs) || !flag(build-tool)
    buildable: False
  main-is:             GasModel.hs
  build-depends:       base
                     , pact
  hs-source-dirs:      executables
  ghc-options:         -Wall -threaded -rtsopts -Wincomplete-record-updates -Wincomplete-uni-patterns -Wredundant-constraints
  ghc-prof-options:    -fprof-auto -fprof-auto-calls
  default-language:    Haskell2010

executable gasmodel2
  if impl(ghcjs) || !flag(build-tool)
    buildable: False
  main-is:             GasModel2.hs
  build-depends:       base
                     , Decimal
                     , aeson >= 0.11.3.0 && < 1.6
                     , base64-bytestring >= 1.0.0.1 && < 1.2.0.0
                     , bytestring >=0.10.8.1 && < 0.12
                     , cassava >= 0.5
                     , criterion
                     , data-default
                     , deepseq >= 1.4.2.0 && < 1.5
                     , hedgehog >= 1.0.1 && < 1.3
                     , lens
                     , pact
                     , statistics >= 0.13.3 && < 0.17
                     , tasty >=0.11 && <1.5
                     , tasty-hedgehog >= 1.3.0.0 && < 1.4
                     , text
                     , time
                     , transformers
                     , unordered-containers
                     , vector >= 0.11.0.0 && < 0.13
  hs-source-dirs:      executables
  ghc-options:         -Wall -threaded -rtsopts -Wincomplete-record-updates -Wincomplete-uni-patterns -Wredundant-constraints
  ghc-prof-options:    -fprof-auto -fprof-auto-calls
  default-language:    Haskell2010

test-suite hspec
  main-is:          PactTests.hs
  type:             exitcode-stdio-1.0
  hs-source-dirs:   tests
  default-language: Haskell2010
  ghc-options:      -Wall -threaded -rtsopts -Wincomplete-record-updates -Wincomplete-uni-patterns -Wredundant-constraints
  build-tool-depends: pact:pact
  build-depends:
    , aeson
    , attoparsec
    , base
    , bound
    , bytestring
    , containers
    , data-default
    , hspec
    , hspec-core
    , pact
    , unordered-containers

  other-modules:
    Blake2Spec
    KeysetSpec
    RoundTripSpec
    PrincipalSpec
    SizeOfSpec

  if !impl(ghcjs)
    other-modules:
      PactTestsSpec
      ParserSpec
      SchemeSpec
      SignatureSpec

    build-depends:
      , base16-bytestring
      , directory
      , errors
      , filepath
      , lens
      , mtl
      , text
      , transformers
      , vector

    if flag(build-tool)
      cpp-options: -DBUILD_TOOL
      other-modules:
        AnalyzePropertiesSpec
        AnalyzeSpec
        Analyze.Eval
        Analyze.Gen
        Analyze.TimeGen
        Analyze.Translate
        ClientSpec
        CoverageSpec
        DocgenSpec
        GasModelSpec
        GoldenSpec
        HistoryServiceSpec
        PactContinuationSpec
        PersistSpec
        RemoteVerifySpec
        TypecheckSpec
        PactCLISpec
        ZkSpec
        ReplSpec
        PairingSpec
        Utils

      build-depends:
        , Decimal
        , QuickCheck
        , deepseq
        , directory
        , exceptions
<<<<<<< HEAD
        , hedgehog >= 1.0.1 && < 1.3
        , hspec-golden >= 0.1.0.2
=======
        , hedgehog >=1.0.1
        , hspec-golden >=0.1.0.2
>>>>>>> 67c5cc99
        , hspec-expectations
        , hspec-hedgehog
        , groups
        , http-client
        , hw-hspec-hedgehog >=0.1
        , intervals
        , mmorph
        , neat-interpolation
        , semirings
        , prettyprinter
        , sbv
        , servant-client
        , temporary >=1.3
        , yaml
        , process
        , posix-pty<|MERGE_RESOLUTION|>--- conflicted
+++ resolved
@@ -461,13 +461,8 @@
         , deepseq
         , directory
         , exceptions
-<<<<<<< HEAD
-        , hedgehog >= 1.0.1 && < 1.3
-        , hspec-golden >= 0.1.0.2
-=======
         , hedgehog >=1.0.1
         , hspec-golden >=0.1.0.2
->>>>>>> 67c5cc99
         , hspec-expectations
         , hspec-hedgehog
         , groups
