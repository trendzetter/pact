--- conflicted
+++ resolved
@@ -51,6 +51,7 @@
       Pact.Analyze.Check
       Pact.Analyze.Parse
       Pact.Analyze.Patterns
+      Pact.Analyze.PrenexNormalize
       Pact.Analyze.Term
       Pact.Analyze.Translate
       Pact.Analyze.Types
@@ -113,64 +114,7 @@
                      , utf8-string >= 1.0.1.1 && < 1.1
                      , vector >= 0.11.0.0 && < 0.13
                      , vector-space >= 0.10.4 && < 0.14
-<<<<<<< HEAD
-                     , haskeline >= 0.7.4
                      , monad-gen
-  if !impl(ghcjs) && !os(windows)
-    build-depends:   unix
-
-  if !impl(ghcjs)
-    build-depends:
-                  async
-                , criterion >= 1.1.4.0 && < 1.5
-                , direct-sqlite
-                , safe-exceptions >= 0.1.5.0 && < 0.2
-                , statistics >= 0.13.3.0 && < 0.15
-                , snap-core
-                , snap-server
-                , ed25519-donna
-                , crypto-api
-                , blake2
-                , fast-logger
-                , yaml
-                , sbv
-    exposed-modules:
-                    Pact.Analyze.Analyze
-                  , Pact.Analyze.Check
-                  , Pact.Analyze.Parse
-                  , Pact.Analyze.Patterns
-                  , Pact.Analyze.PrenexNormalize
-                  , Pact.Analyze.Term
-                  , Pact.Analyze.Translate
-                  , Pact.Analyze.Types
-                  , Pact.Bench
-                  , Pact.Main
-                  , Pact.ApiReq
-                  , Pact.Docgen
-                  , Pact.Interpreter
-                  , Pact.MockDb
-                  , Pact.PersistPactDb.Regression
-                  , Pact.Persist.SQLite
-                  , Pact.Persist.MockPersist
-                  , Pact.Types.API
-                  , Pact.Types.Command
-                  , Pact.Types.Crypto
-                  , Pact.Types.RPC
-                  , Pact.Types.SQLite
-
-
-
-  if !impl(ghcjs) && flag(server)
-    cpp-options:    -DBUILD_SERVER
-    exposed-modules:
-                    Pact.Server.ApiServer
-                  , Pact.Server.History.Persistence
-                  , Pact.Server.History.Service
-                  , Pact.Server.History.Types
-                  , Pact.Server.PactService
-                  , Pact.Server.Server
-                  , Pact.Types.Server
-=======
 
   if !impl(ghcjs)
     build-depends:
@@ -188,7 +132,6 @@
       , snap-server
       , statistics >= 0.13.3 && < 0.15
       , yaml
->>>>>>> 2d65211d
 
   if !impl(ghcjs) && !os(windows)
     build-depends: unix
