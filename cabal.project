packages: .

allow-older: libBF:hashable

-- these upper bounds are required in order to not break payload validation in chainweb
constraints: base16-bytestring <1
constraints: prettyprinter <1.6.1
constraints: hashable <1.3.1
constraints: base64-bytestring <1.1
constraints: unordered-containers <0.2.16

-- test upper bounds
constraints: hspec-golden <0.2

<<<<<<< HEAD
source-repository-package
  type: git
  tag: 467054da161a58887975c1a3a4b455c8112cf4f3
  location: https://github.com/edmundnoble/late-cc-plugin.git
  subdir: late-cc-plugin

package pact
  profiling: True
  profiling-detail: none

allow-newer: hashable:*
=======
-- Entropy 0.4.1.9 has a build error on a bad flag
-- TODO: remove this as soon as entropy releases a fixed version
constraints: entropy <0.4.1.9
>>>>>>> 2c6c9896
<|MERGE_RESOLUTION|>--- conflicted
+++ resolved
@@ -12,7 +12,6 @@
 -- test upper bounds
 constraints: hspec-golden <0.2
 
-<<<<<<< HEAD
 source-repository-package
   type: git
   tag: 467054da161a58887975c1a3a4b455c8112cf4f3
@@ -24,8 +23,7 @@
   profiling-detail: none
 
 allow-newer: hashable:*
-=======
+
 -- Entropy 0.4.1.9 has a build error on a bad flag
 -- TODO: remove this as soon as entropy releases a fixed version
-constraints: entropy <0.4.1.9
->>>>>>> 2c6c9896
+constraints: entropy <0.4.1.9