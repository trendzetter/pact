{-# LANGUAGE BangPatterns #-}
{-# LANGUAGE ScopedTypeVariables #-}
{-# LANGUAGE TemplateHaskell #-}
{-# LANGUAGE RankNTypes #-}
{-# LANGUAGE OverloadedStrings #-}
{-# LANGUAGE CPP #-}

-- |
-- Module      :  Pact.Repl.Lib
-- Copyright   :  (C) 2016 Stuart Popejoy
-- License     :  BSD-style (see the file LICENSE)
-- Maintainer  :  Stuart Popejoy <stuart@kadena.io>
--
-- Built-ins for repl functionality. Not part of standard library
-- for blockchain execution, but instead for testing and dev.
--

module Pact.Repl.Lib where

import Data.Default
import qualified Data.HashMap.Strict as HM
import qualified Data.Map as M
import Control.Monad.Reader
import Control.Monad.Except (catchError)
import Control.Monad.Catch
import Control.Monad.State.Strict (get)
import Control.Lens
import qualified Data.Set as S
import qualified Data.ByteString.UTF8 as BS
import qualified Data.ByteString.Lazy.UTF8 as BSL
import Control.Concurrent.MVar
import Data.Aeson (eitherDecode,toJSON)
#if !defined(ghcjs_HOST_OS)
import Criterion
import Criterion.Types
import Statistics.Resampling.Bootstrap
#endif
import Pact.Native.Internal
import Pact.Types
import Pact.Eval
import Pact.Pure
import Data.Semigroup



data LibOp =
    Noop |
    UpdateEnv (Endo (EvalEnv LibState)) |
    Load FilePath Bool
instance Default LibOp where def = Noop
data Tx = Begin|Commit|Rollback deriving (Eq,Show,Bounded,Enum,Ord)

data LibState = LibState {
      _rlsPure :: MVar PureState
    , _rlsOp :: LibOp
    , _rlsTxName :: Maybe String
}
makeLenses ''LibState

initLibState :: IO LibState
initLibState = newMVar def >>= \m -> return (LibState m Noop def)

replDefsMap :: Eval LibState (HM.HashMap String Ref)
replDefsMap = HM.map Direct . HM.fromList <$> replDefs

replDefs :: Eval LibState NativeDef
replDefs = foldDefs
     [
<<<<<<< HEAD
      defRNative "load" load (funType TyString [("file",TyString)])
      "Load and evaluate FILE. `$(load \"accounts.repl\")`"

     ,defRNative "env-keys" setsigs (funType TyString [("keys",TyList (Just TyString))])
      "Set transaction signature KEYS. `(env-keys [\"my-key\" \"admin-key\"])`"
     ,defRNative "env-data" setmsg (funType TyString [("json",json)]) $
=======
      defRNative "load" load ["file","reset"] $
      "Load and evaluate FILE, resetting repl state beforehand if optional NO-RESET is true. " ++
      "`$(load \"accounts.repl\")`"
     ,defRNative "env-keys" setsigs ["keys..."]
      "Set transaction signature KEYS. `(env-keys \"my-key\" \"admin-key\")`"
     ,defRNative "env-data" setmsg ["json"] $
>>>>>>> 6696a047
      "Set transaction JSON data, either as encoded string, or as pact types coerced to JSON. " ++
      "`(env-data { \"keyset\": { \"keys\": [\"my-key\" \"admin-key\"], \"pred\": \"keys-any\" } })`"
     ,defRNative "env-step" setstep (funType TyString [] <>
                                     funType TyString [("step-idx",TyInteger)] <>
                                     funType TyString [("step-idx",TyInteger),("rollback",TyBool)])
      ("Modify pact step state. With no arguments, unset step. STEP-IDX sets step index for " ++
       "current pact execution, ROLLBACK defaults to false. `$(env-step 1)` `$(env-step 0 true)`")
     ,defRNative "env-entity" setentity (funType TyString [("entity",TyString)])
      "Set environment confidential ENTITY id. `$(env-entity \"my-org\")`"
     ,defRNative "begin-tx" (tx Begin) (funType TyString [] <>
                                        funType TyString [("name",TyString)])
       "Begin transaction with optional NAME. `$(begin-tx \"load module\")`"
     ,defRNative "commit-tx" (tx Commit) (funType TyString []) "Commit transaction. `$(commit-tx)`"
     ,defRNative "rollback-tx" (tx Rollback) (funType TyString []) "Rollback transaction. `$(rollback-tx)`"
     ,defRNative "expect" expect (funType TyString [("doc",TyString),("expected",a),("actual",a)])
      "Evaluate ACTUAL and verify that it equals EXPECTED. `(expect \"Sanity prevails.\" 4 (+ 2 2))`"
     ,defNative "expect-failure" expectFail (funType TyString [("doc",TyString),("exp",a)]) $
      "Evaluate EXP and succeed only if it throws an error. " ++
      "`(expect-failure \"Enforce fails on false\" (enforce false \"Expected error\"))`"
     ,defNative "bench" bench' (funType TyString [("exprs",TyRest)])
      "Benchmark execution of EXPRS. `$(bench (+ 1 2))`"
     ]
     where
       json = TyVar "a" [TyInteger,TyString,TyTime,TyDecimal,TyBool,TyList Nothing,TyObject Nothing,TyKeySet,TyValue]
       a = TyVar "a" []

invokeEnv :: (MVar PureState -> IO b) -> MVar LibState -> IO b
invokeEnv f e = withMVar e $ \ls -> f $! _rlsPure ls
{-# INLINE invokeEnv #-}

repldb :: PactDb LibState
repldb = PactDb {

    _readRow = \d k -> invokeEnv $ _readRow puredb d k
  , _writeRow = \wt d k v -> invokeEnv $ _writeRow puredb wt d k v
  , _keys = \t -> invokeEnv $ _keys puredb t
  , _txids = \t tid -> invokeEnv $ _txids puredb t tid
  , _createUserTable = \t m k -> invokeEnv $ _createUserTable puredb t m k
  , _getUserTableInfo = \t -> invokeEnv $ _getUserTableInfo puredb t
  , _beginTx = invokeEnv $ _beginTx puredb
  , _commitTx = \tid -> invokeEnv $ _commitTx puredb tid
  , _rollbackTx = invokeEnv $ _rollbackTx puredb
  , _getTxLog = \d t -> invokeEnv $ _getTxLog puredb d t

}


load :: RNativeFun LibState
load _ [TLitString fn] = setop (Load fn False) >> return (tStr $ "Loading " ++ fn ++ "...")
load _ [TLitString fn, TLiteral (LBool r) _] = setop (Load fn r) >> return (tStr $ "Loading " ++ fn ++ "...")
load i as = argsError i as


setop :: LibOp -> Eval LibState ()
setop v = do
  e <- ask
  liftIO $ modifyMVar_ (_eePactDbVar e) (return . set rlsOp v)

setenv :: Show a => Setter' (EvalEnv LibState) a -> a -> Eval LibState ()
setenv l v = setop $ UpdateEnv $ Endo (set l v)


setsigs :: RNativeFun LibState
setsigs i [TList ts _ _] = do
  ks <- forM ts $ \t -> case t of
          (TLitString s) -> return s
          _ -> argsError i ts
  setenv eeMsgSigs (S.fromList (map (PublicKey . BS.fromString) ks))
  return $ tStr "Setting transaction keys"
setsigs i as = argsError i as

setmsg :: RNativeFun LibState
setmsg i [TLitString j] =
  case eitherDecode (BSL.fromString j) of
    Left f -> evalError' i ("Invalid JSON: " ++ show f)
    Right v -> setenv eeMsgBody v >> return (tStr "Setting transaction data")
setmsg _ [a] = setenv eeMsgBody (toJSON a) >> return (tStr "Setting transaction data")
setmsg i as = argsError i as


setstep :: RNativeFun LibState
setstep _ [] = setstep' Nothing >> return (tStr "Un-setting step")
setstep _ [TLitInteger j] = do
  setstep' (Just $ PactStep (fromIntegral j) False def)
  return $ tStr "Setting step"
setstep _ [TLitInteger j,TLiteral (LBool b) _] = do
  setstep' (Just $ PactStep (fromIntegral j) b def)
  return $ tStr "Setting step and rollback"
setstep i as = argsError i as

setstep' :: Maybe PactStep -> Eval LibState ()
setstep' s = do
  setenv eePactStep s
  evalYield .= Nothing

setentity :: RNativeFun LibState
setentity _ [TLitString s] = setenv eeEntity s >> return (tStr "Setting entity")
setentity i as = argsError i as

txmsg :: Maybe String -> TxId -> String -> Term Name
txmsg n tid s = tStr $ s ++ " Tx " ++ show tid ++ maybe "" (": " ++) n


tx :: Tx -> RNativeFun LibState
tx Begin i as = do
  tname <- case as of
             [TLitString n] -> return $ Just n
             [] -> return Nothing
             _ -> argsError i as
  tid <- succ <$> view eeTxId
  setenv eeTxId tid
  evalBeginTx
  view eePactDbVar >>= \m -> liftIO $ modifyMVar_ m (return . set rlsTxName tname)
  return $ txmsg tname tid "Begin"

tx Rollback _ [] = do
  evalRollbackTx
  tid <- view eeTxId
  tname <- view eePactDbVar >>= \m -> liftIO $ withMVar m (return . view rlsTxName)
  return $ txmsg tname tid "Rollback"
tx Commit _ [] = do
  newmods <- use (evalRefs.rsNew)
  setop $ UpdateEnv $ Endo (over (eeRefStore.rsModules) (HM.union (HM.fromList newmods)))
  evalCommitTx
  tid <- view eeTxId
  tname <- view eePactDbVar >>= \m -> liftIO $ modifyMVar m $ \v -> return (set rlsTxName Nothing v,view rlsTxName v)
  return $ txmsg tname tid "Commit"
tx _ i as = argsError i as

expect :: RNativeFun LibState
expect i [TLitString a,b,c] =
  if b `termEq` c
  then return $ tStr $ "Expect: success: " ++ a
  else evalError' i $ "FAILURE: " ++ a ++ ": expected " ++ show b ++ ", received " ++ show c
expect i as = argsError i as

expectFail :: NativeFun LibState
expectFail i as@[a,b] = do
  a' <- reduce a
  case a' of
    TLitString msg -> do
      r <- catchError (Right <$> reduce b) (return . Left)
      case r of
        Right v -> evalError' i $ "FAILURE: " ++ msg ++ ": expected failure, got result = " ++ show v
        Left _ -> return $ tStr $ "Expect failure: success: " ++ msg
    _ -> argsError' i as
expectFail i as = argsError' i as

bench' :: NativeFun LibState
#if !defined(ghcjs_HOST_OS)
bench' i as = do
  e <- ask
  s <- get
  (r :: Either SomeException Report) <-
      try $ liftIO $ benchmark' $ whnfIO $ runEval s e $ do
                !ts <- mapM reduce as
                return $! toTerm (length ts)
  case r of
    Left ex -> evalError' i (show ex)
    Right rpt -> do
           let mean = estPoint (anMean (reportAnalysis rpt))
               sd = estPoint (anStdDev (reportAnalysis rpt))
               (reg,_) = splitAt 1 $ anRegress (reportAnalysis rpt)
               val = case reg of
                       [] -> mean
                       (r':_) -> case M.lookup "iters" (regCoeffs r') of
                                  Nothing -> mean
                                  Just t -> estPoint t
               tps = 1/val
               tperr = (1/(val - (sd/2))) - (1/(val + (sd/2)))
           liftIO $ putStrLn $ show (round tps :: Integer) ++ "/s, +-" ++ show (round tperr :: Integer) ++ "/s"
           return (tStr "Done")
#else
bench' i _ = evalError' i "Benchmarking not supported in GHCJS"
#endif<|MERGE_RESOLUTION|>--- conflicted
+++ resolved
@@ -66,21 +66,13 @@
 replDefs :: Eval LibState NativeDef
 replDefs = foldDefs
      [
-<<<<<<< HEAD
-      defRNative "load" load (funType TyString [("file",TyString)])
-      "Load and evaluate FILE. `$(load \"accounts.repl\")`"
-
+      defRNative "load" load (funType TyString [("file",TyString)] <>
+                              funType TyString [("file",TyString),("reset",TyBool)]) $
+      "Load and evaluate FILE, resetting repl state beforehand if optional NO-RESET is true. " ++
+      "`$(load \"accounts.repl\")`"
      ,defRNative "env-keys" setsigs (funType TyString [("keys",TyList (Just TyString))])
       "Set transaction signature KEYS. `(env-keys [\"my-key\" \"admin-key\"])`"
      ,defRNative "env-data" setmsg (funType TyString [("json",json)]) $
-=======
-      defRNative "load" load ["file","reset"] $
-      "Load and evaluate FILE, resetting repl state beforehand if optional NO-RESET is true. " ++
-      "`$(load \"accounts.repl\")`"
-     ,defRNative "env-keys" setsigs ["keys..."]
-      "Set transaction signature KEYS. `(env-keys \"my-key\" \"admin-key\")`"
-     ,defRNative "env-data" setmsg ["json"] $
->>>>>>> 6696a047
       "Set transaction JSON data, either as encoded string, or as pact types coerced to JSON. " ++
       "`(env-data { \"keyset\": { \"keys\": [\"my-key\" \"admin-key\"], \"pred\": \"keys-any\" } })`"
      ,defRNative "env-step" setstep (funType TyString [] <>
