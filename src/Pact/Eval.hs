{-# LANGUAGE TupleSections #-}
{-# LANGUAGE RecordWildCards #-}
{-# LANGUAGE FlexibleInstances #-}
{-# LANGUAGE MultiParamTypeClasses #-}
{-# LANGUAGE TypeSynonymInstances #-}
{-# LANGUAGE RankNTypes #-}
{-# LANGUAGE ScopedTypeVariables #-}
{-# LANGUAGE OverloadedStrings #-}
{-# LANGUAGE FlexibleContexts #-}
{-# LANGUAGE TypeFamilies #-}

-- TODO This is to hide a warning involving `enforceKeySet`, which has a typeclass
-- constraint unused in the function itself, but is critical for preventing misuse
-- by a caller. There is probably a better way to enforce this restriction,
-- allowing us to remove this warning suppression.
-- See: https://github.com/kadena-io/pact/pull/206/files#r215468087
{-# OPTIONS_GHC -fno-warn-redundant-constraints #-}

-- |
-- Module      :  Pact.Eval
-- Copyright   :  (C) 2016 Stuart Popejoy
-- License     :  BSD-style (see the file LICENSE)
-- Maintainer  :  Stuart Popejoy <stuart@kadena.io>
--
-- Pact interpreter.
--

module Pact.Eval
    (eval
    ,evalBeginTx,evalRollbackTx,evalCommitTx
    ,reduce,reduceBody
    ,resolveFreeVars,resolveArg,resolveRef
    ,enforceKeySet,enforceKeySetName
    ,checkUserType
    ,deref
    ,installModule
    ,runPure,runReadOnly,Purity
    ,liftTerm,apply
    ,preGas
    ,acquireCapability,acquireModuleAdmin,enforceModuleAdmin
    ,capabilityGranted
    ,revokeCapability,revokeAllCapabilities
    ,computeUserAppGas,prepareUserAppArgs,evalUserAppBody
    ,enscopeApply
    ) where

import Control.Lens
import Control.Monad.IO.Class
import Control.Applicative
import Control.Monad.Catch (throwM)
import Data.List
import Control.Monad
import Prelude
import Bound
import qualified Data.HashMap.Strict as HM
import qualified Data.Map.Strict as M
import Safe
import Data.Default
import Control.Arrow hiding (app)
import Data.Maybe
import Data.Foldable
import Data.Graph
import qualified Data.Set as S
import Control.Monad.State.Strict
import Control.Monad.Reader
import Unsafe.Coerce
import Data.Aeson (Value)
import Pact.Types.Pretty

import Pact.Types.Runtime
import Pact.Gas


evalBeginTx :: Info -> Eval e ()
evalBeginTx i = revokeAllCapabilities >> view eeTxId >>= beginTx i
{-# INLINE evalBeginTx #-}

evalRollbackTx :: Info -> Eval e ()
evalRollbackTx i = revokeAllCapabilities >> void (rollbackTx i)
{-# INLINE evalRollbackTx #-}

evalCommitTx :: Info -> Eval e [TxLog Value]
evalCommitTx i = do
  revokeAllCapabilities
  tid <- view eeTxId
  case tid of
    Nothing -> evalRollbackTx i >> return []
    Just {} -> commitTx i
{-# INLINE evalCommitTx #-}

enforceKeySetName :: Info -> KeySetName -> Eval e ()
enforceKeySetName mi mksn = do
  ks <- maybe (evalError mi $ "No such keyset: " <> pretty mksn) return =<< readRow mi KeySets mksn
  runPure $ enforceKeySet mi (Just mksn) ks
{-# INLINE enforceKeySetName #-}

-- | Enforce keyset against environment
enforceKeySet :: PureNoDb e => Info ->
             Maybe KeySetName -> KeySet -> Eval e ()
enforceKeySet i ksn KeySet{..} = do
  sigs <- view eeMsgSigs
  let count = length _ksKeys
      matched = S.size $ S.intersection (S.fromList _ksKeys) sigs
      failed = failTx i $ "Keyset failure " <> parens (pretty _ksPredFun) <>
        maybe "" (\ksn' -> ": " <> pretty ksn') ksn
      runBuiltIn p | p count matched = return ()
                   | otherwise = failed
      atLeast t m = m >= t
  case M.lookup _ksPredFun keyPredBuiltins of
    Just KeysAll -> runBuiltIn (\c m -> atLeast c m)
    Just KeysAny -> runBuiltIn (\_ m -> atLeast 1 m)
    Just Keys2 -> runBuiltIn (\_ m -> atLeast 2 m)
    Nothing -> do
      r <- enscopeApply $
        App (TVar _ksPredFun def) [toTerm count,toTerm matched] i
      case r of
        (TLiteral (LBool b) _) | b -> return ()
                               | otherwise -> failTx i $ "Keyset failure: " <>
                                   maybe "[dynamic]" pretty ksn
        _ -> evalError i $ "Invalid response from keyset predicate: " <> pretty r
{-# INLINE enforceKeySet #-}


-- Hoist Name back to ref
liftTerm :: Term Name -> Term Ref
liftTerm a = TVar (Direct a) def

enscopeApply :: App (Term Name) -> Eval e (Term Name)
enscopeApply a = do
  a' <- enscope $ TApp a (_appInfo a)
  reduce a'

-- | Application with additional args.
apply :: App (Term Ref) -> [Term Name] -> Eval e (Term Name)
apply app as = reduceApp $ over appArgs (++ map liftTerm as) app

-- | Precompute gas on unreduced args returning reduced values.
preGas :: FunApp -> [Term Ref] -> Eval e (Gas,[Term Name])
preGas i as =
  computeGas (Right i) (GUnreduced as) >>= \g -> (g,) <$> mapM reduce as

topLevelCall
  :: Info -> Text -> GasArgs -> (Gas -> Eval e (Gas, a)) -> Eval e a
topLevelCall i name gasArgs action = call (StackFrame name i Nothing) $
  computeGas (Left (i,name)) gasArgs >>= action

capabilityGranted :: Capability -> Eval e Bool
capabilityGranted cap = (cap `elem`) <$> use (evalCapabilities . capGranted)

-- | Test if capability is already installed, if not
-- evaluate `test` which is expected to fail by some
-- guard throwing a failure. Upon successful return of
-- `test` install capability.
acquireCapability :: Capability -> Eval e () -> Eval e CapAcquireResult
acquireCapability cap test = do
  granted <- capabilityGranted cap
  if granted then return AlreadyAcquired else do
    test
    evalCapabilities . capGranted %= (cap:)
    return NewlyAcquired

acquireModuleAdmin :: Info -> ModuleName -> Governance (Def Ref) -> Eval e CapAcquireResult
acquireModuleAdmin i modName modGov =
  acquireCapability (ModuleAdminCapability modName) $ enforceModuleAdmin i modGov

enforceModuleAdmin :: Info -> Governance (Def Ref) -> Eval e ()
enforceModuleAdmin i modGov =
    case _gGovernance modGov of
      Left ks -> enforceKeySetName i ks
      Right d@Def{..} -> case _dDefType of
        Defcap -> do
          af <- prepareUserAppArgs d []
          g <- computeUserAppGas d _dInfo
          void $ evalUserAppBody d af _dInfo g reduceBody
        _ -> evalError i "acquireModuleAdmin: module governance must be defcap"



revokeAllCapabilities :: Eval e ()
revokeAllCapabilities = evalCapabilities . capGranted .= []

revokeCapability :: Capability -> Eval e ()
revokeCapability c = evalCapabilities . capGranted %= filter (/= c)

-- | Evaluate current namespace and prepend namespace to the
-- module name. This should be done before any lookups, as
-- 'namespace.modulename' is the name we will associate
-- with a module unless the namespace policy is defined
-- otherwise
evalNamespace :: Info -> (Setter' s ModuleName) -> s -> Eval e s
evalNamespace info setter m = do
  mNs <- use $ evalRefs . rsNamespace
  case mNs of
    Nothing -> do
      policy <- view (eeNamespacePolicy . nsPolicy)
      unless (policy mNs) $ evalError info "Definitions in default namespace are not authorized"
      return m
    Just (Namespace n _) -> return $ over setter (mangleModuleName n) m
  where
    mangleModuleName :: NamespaceName -> ModuleName -> ModuleName
    mangleModuleName n mn@(ModuleName nn ns) =
      case ns of
        Nothing -> ModuleName nn (Just n)
        Just {} -> mn

-- | Evaluate top-level term.
eval ::  Term Name ->  Eval e (Term Name)
eval (TUse u@Use{..} i) = topLevelCall i "use" (GUse _uModuleName _uModuleHash) $ \g ->
<<<<<<< HEAD
  evalUse u >> return (g,tStr $ renderCompactText' $ "Using " <> pretty _uModuleName)
eval (TModule m@Module{} bod i) =
=======
  evalUse u >> return (g,tStr $ pack $ "Using " ++ show _uModuleName)
eval (TModule (MDModule m) bod i) =
>>>>>>> fb3427dd
  topLevelCall i "module" (GModuleDecl m) $ \g0 -> do
    -- prepend namespace def to module name
    mangledM <- evalNamespace i mName m
    -- enforce old module keysets
    oldM <- preview $ eeRefStore . rsModules . ix (_mName m)
    case oldM of
      Nothing -> return ()
<<<<<<< HEAD
      Just om ->
        case om of
          Module{} -> void $ acquireModuleAdmin i (_mName om) (_mKeySet om)
          Interface{..} -> evalError i $
            "Name overlap: module " <> pretty (_mName om) <> " overlaps with interface  " <> pretty _interfaceName
    -- enforce new module keyset
    enforceKeySetName i (_mKeySet mangledM)
    -- build/install module from defs
    g <- loadModule mangledM bod i g0
    writeRow i Write Modules (_mName mangledM) mangledM
    return (g, msg $ "Loaded module " <> pretty (_mName mangledM) <> ", hash " <> pretty (_mHash mangledM))
eval (TModule m@Interface{} bod i) =
=======
      Just (ModuleData omd _) ->
        case omd of
          MDModule om -> void $ acquireModuleAdmin i (_mName om) (_mGovernance om)
          MDInterface Interface{..} -> evalError i $
            "Name overlap: module " ++ show (_mName m) ++ " overlaps with interface  " ++ show _interfaceName
    case _gGovernance $ _mGovernance mangledM of
      -- enforce new module keyset
      Left ks -> enforceKeySetName i ks
      -- governance however is not called on install
      _ -> return ()
    -- in any case, grant module admin to this transaction
    void $ acquireCapability (ModuleAdminCapability $ _mName m) $ return ()
    -- build/install module from defs
    (g,govM) <- loadModule mangledM bod i g0
    writeRow i Write Modules (_mName mangledM) (derefDef <$> govM)
    return (g, msg $ pack $ "Loaded module " ++ show (_mName mangledM) ++ ", hash " ++ show (_mHash mangledM))

eval (TModule (MDInterface m) bod i) =
>>>>>>> fb3427dd
  topLevelCall i "interface" (GInterfaceDecl m) $ \gas -> do
     -- prepend namespace def to module name
    mangledI <- evalNamespace i interfaceName m
    -- enforce no upgrades
    oldI <- readRow i Modules $ _interfaceName mangledI
    case oldI of
      Nothing -> return ()
<<<<<<< HEAD
      Just oi ->
        case oi of
          Module{..} -> evalError i $
            "Name overlap: interface " <> pretty (_interfaceName m) <>
            " overlaps with module " <> pretty _mName
          Interface{..} -> return ()
    g <- loadModule mangledI bod i gas
    writeRow i Write Modules (_interfaceName mangledI) mangledI
    return (g, msg $ "Loaded interface " <> pretty (_interfaceName mangledI))
=======
      Just old -> evalError i $ "Existing interface found: " ++ show old
    (g,govI) <- loadInterface mangledI bod i gas
    writeRow i Write Modules (_interfaceName mangledI) (derefDef <$> govI)
    return (g, msg $ pack $ "Loaded interface " ++ show (_interfaceName mangledI))
>>>>>>> fb3427dd
eval t = enscope t >>= reduce


evalUse :: Use -> Eval e ()
evalUse (Use mn h i) = do
  mm <- resolveName mn
  case mm of
    Nothing -> evalError i $ "Module " <> pretty mn <> " not found"
    Just md -> do
      case view mdModule md of
        MDModule Module{..} ->
          case h of
            Nothing -> return ()
            Just mh | mh == _mHash -> return ()
<<<<<<< HEAD
                    | otherwise -> evalError i $ "Module " <>
                        pretty mn <> " does not match specified hash: " <>
                        pretty mh <> ", " <> pretty _mHash
        Interface{..} ->
=======
                    | otherwise -> evalError i $ "Module " ++ show mn ++ " does not match specified hash: " ++
                               show mh ++ ", " ++ show _mHash
        MDInterface Interface{..} ->
>>>>>>> fb3427dd
          case h of
            Nothing -> return ()
            Just _ -> evalError i $
              "Interfaces should not have associated hashes: " <>
              pretty _interfaceName

      installModule md

mangleDefs :: ModuleName -> Term Name -> Term Name
mangleDefs mn term = modifyMn term
  where
    modifyMn = case term of
      TDef{}    -> set (tDef . dModule) mn
      TConst{}  -> set tModule mn
      TSchema{} -> set tModule mn
      TTable{}  -> set tModule mn
      _         -> id

-- | Make table of module definitions for storage in namespace/RefStore.
loadModule :: Module (Term Name) -> Scope n Term Name -> Info -> Gas
           -> Eval e (Gas,ModuleDef (Def Ref))
loadModule m@Module {} bod1 mi g0 = do
  (g1,mdefs) <-
    case instantiate' bod1 of
      (TList bd _ _bi) -> do
        let doDef (g,rs) t = do
              dnm <- case t of
                TDef {..} -> return $ Just $ asString (_dDefName _tDef)
                TConst {..} -> return $ Just $ _aName _tConstArg
                TSchema {..} -> return $ Just $ asString _tSchemaName
                TTable {..} -> return $ Just $ asString _tTableName
                TUse (Use {..}) _ -> return Nothing
                _ -> evalError (_tInfo t) "Invalid module member"
              case dnm of
                Nothing -> return (g, rs)
                Just dn -> do
                  g' <- computeGas (Left (_tInfo t,dn)) (GModuleMember (MDModule m))
                  return (g + g',(dn,t):rs)
        second HM.fromList <$> foldM doDef (g0,[]) bd
      t -> evalError (_tInfo t) "Malformed module"
  mapM_ evalUse $ _mImports m
  evaluatedDefs <- evaluateDefs mi (fmap (mangleDefs $ _mName m) mdefs)
  (m', solvedDefs) <- evaluateConstraints mi m evaluatedDefs
  mGov <- resolveGovernance solvedDefs m'
  let md = ModuleData mGov solvedDefs
  installModule md
  (evalRefs . rsNewModules) %= HM.insert (_mName m) md
  return (g1,mGov)

resolveGovernance :: HM.HashMap Text Ref
                  -> Module (Term Name) -> Eval e (ModuleDef (Def Ref))
resolveGovernance solvedDefs m' = fmap MDModule $ forM m' $ \g -> case g of
    TVar (Name n _) _ -> case HM.lookup n solvedDefs of
      Just r -> case r of
        (Ref (TDef govDef _)) -> case _dDefType govDef of
          Defcap -> return govDef
          _ -> evalError (_tInfo g) "Invalid module governance, must be defcap"
        _ -> evalError (_tInfo g) "Invalid module governance, should be def ref"
      Nothing -> evalError (_tInfo g) "Unknown module governance reference"
    _ -> evalError (_tInfo g) "Invalid module governance, should be var"

loadInterface :: Interface -> Scope n Term Name -> Info -> Gas
              -> Eval e (Gas,ModuleDef (Def Ref))
loadInterface i@Interface{..} body info gas0 = do
  (gas1,idefs) <- case instantiate' body of
    (TList bd _ _bi) -> do
      let doDef (g,rs) t = do
            dnm <- case t of
              TDef {..} -> return $ Just $ asString (_dDefName _tDef)
              TConst {..} -> return $ Just $ _aName _tConstArg
              TSchema {..} -> return $ Just $ asString _tSchemaName
              TUse (Use {..}) _ -> return Nothing
              _ -> evalError (_tInfo t) "Invalid interface member"
            case dnm of
              Nothing -> return (g, rs)
              Just dn -> do
                g' <- computeGas (Left (_tInfo t,dn)) (GModuleMember (MDInterface i))
                return (g + g',(dn,t):rs)
      second HM.fromList <$> foldM doDef (gas0,[]) bd
    t -> evalError (_tInfo t) "Malformed interface"
  mapM_ evalUse _interfaceImports
  evaluatedDefs <- evaluateDefs info (fmap (mangleDefs _interfaceName) idefs)
  let md = ModuleData (MDInterface i) evaluatedDefs
  installModule md
  (evalRefs . rsNewModules) %= HM.insert _interfaceName md
  return (gas1,_mdModule md)

-- | Definitions are transformed such that all free variables are resolved either to
-- an existing ref in the refstore/namespace ('Right Ref'), or a symbol that must
-- resolve to a definition in the module ('Left String'). A graph is formed from
-- all 'Left String' entries and enforced as acyclic, proving the definitions
-- to be non-recursive. The graph is walked to unify the Either to
-- the 'Ref's it already found or a fresh 'Ref' that will have already been added to
-- the table itself: the topological sort of the graph ensures the reference will be there.
evaluateDefs :: Info -> HM.HashMap Text (Term Name) -> Eval e (HM.HashMap Text Ref)
evaluateDefs info defs = do
  cs <- traverseGraph defs
  sortedDefs <- forM cs $ \c ->
      case c of
        AcyclicSCC v -> return v
        CyclicSCC vs -> evalError (if null vs then info else _tInfo $ view _1 $ head vs) $
          "Recursion detected: " <> pretty (vs & traverse . _1 %~ fmap mkSomeDoc)
  let dresolve ds (d,dn,_) = HM.insert dn (Ref $ unify ds <$> d) ds
      unifiedDefs = foldl dresolve HM.empty sortedDefs
  traverse (runPure . evalConsts) unifiedDefs

-- | Helper to use 'pretty' on an 'Either'
newtype SomeDoc = SomeDoc Doc

instance Pretty SomeDoc where
  pretty (SomeDoc doc) = doc

mkSomeDoc :: (Pretty a, Pretty b) => Either a b -> SomeDoc
mkSomeDoc = either (SomeDoc . pretty) (SomeDoc . pretty)

traverseGraph :: HM.HashMap Text (Term Name) -> Eval e [SCC (Term (Either Text Ref), Text, [Text])]
traverseGraph defs = fmap stronglyConnCompR $ forM (HM.toList defs) $ \(dn,d) -> do
  d' <- forM d $ \(f :: Name) -> do
    dm <- resolveRef f
    case (dm, f) of
      (Just t, _) -> return (Right t)
      (Nothing, Name fn _) ->
        case HM.lookup fn defs of
          Just _ -> return (Left fn)
          Nothing -> evalError (_nInfo f) $ "Cannot resolve " <> dquotes (pretty f)
      (Nothing, _) -> evalError (_nInfo f) $ "Cannot resolve " <> dquotes (pretty f)
  return (d', dn, mapMaybe (either Just (const Nothing)) $ toList d')

-- | Evaluate interface constraints in module.
evaluateConstraints
  :: Info
  -> (Module n)
  -> HM.HashMap Text Ref
  -> Eval e (Module n, HM.HashMap Text Ref)
evaluateConstraints info m evalMap =
  foldM evaluateConstraint (m, evalMap) $ _mInterfaces m
  where
    evaluateConstraint (m', refMap) ifn = do
      refData <- resolveName ifn
      case refData of
<<<<<<< HEAD
        Nothing -> evalError info $ "Interface not defined: " <> pretty ifn
        Just (ModuleData Interface{..} irefs) -> do
=======
        Nothing -> evalError info $
          "Interface not defined: " ++ asString' ifn
        Just (ModuleData (MDInterface Interface{..}) irefs) -> do
>>>>>>> fb3427dd
          em' <- HM.foldrWithKey (solveConstraint info) (pure refMap) irefs
          let um = over mMeta (<> _interfaceMeta) m'
          pure (um, em')
        Just _ -> evalError info "Unexpected: module found in interface position while solving constraints"

-- | Compare implemented member signatures with their definitions.
-- At this stage, we have not merged consts, so we still check for overlap
solveConstraint
  :: Info
  -> Text
  -> Ref
  -> Eval e (HM.HashMap Text Ref)
  -> Eval e (HM.HashMap Text Ref)
solveConstraint info refName (Direct t) _ =
  evalError info $ "found native reference " <> pretty t <> " while resolving module contraints: " <> pretty refName
solveConstraint info refName (Ref t) evalMap = do
  em <- evalMap
  case HM.lookup refName em of
    Nothing ->
      case t of
        TConst{..} -> evalMap
        _ -> evalError info $ "found unimplemented member while resolving model constraints: " <> pretty refName
    Just (Direct s) ->
      evalError info $ "found native reference " <> pretty s <> " while resolving module contraints: " <> pretty t
    Just (Ref s) ->
      case (t, s) of
        (TDef (Def _n _mn dt (FunType args rty) _ m _) _,
          TDef (Def _n' _mn' dt' (FunType args' rty') _ _ _) _) -> do
          when (dt /= dt') $ evalError info $ "deftypes mismatching: " <> pretty dt <> line <> pretty dt'
          when (rty /= rty') $ evalError info $ "return types mismatching: " <> pretty rty <> line <> pretty rty'
          when (length args /= length args') $ evalError info $ "mismatching argument lists: " <> pretty args <> line <> pretty args'
          forM_ (args `zip` args') $ \((Arg n ty _), (Arg n' ty' _)) -> do
            when (n /= n') $ evalError info $ "mismatching argument names: " <> pretty n <> " and " <> pretty n'
            when (ty /= ty') $ evalError info $ "mismatching types: " <> pretty ty <> " and " <> pretty ty'
          -- the model concatenation step: we reinsert the ref back into the map with new models
          pure $ HM.insert refName (Ref $ over (tDef . dMeta) (<> m) s) em
        _ -> evalError info $ "found overlapping const refs - please resolve: " <> pretty t

resolveName :: ModuleName -> Eval e (Maybe ModuleData)
resolveName mn = do
  md <- preview $ eeRefStore . rsModules . ix mn
  case md of
    Just _ -> return md
    Nothing -> do
      case (_mnNamespace mn) of
        Just {} -> pure Nothing -- explicit namespace not found
        Nothing -> do
          mNs <- use $ evalRefs . rsNamespace
          case mNs of
            Just ns -> preview $ eeRefStore . rsModules . ix (set mnNamespace (Just . _nsName $ ns) mn)
            Nothing -> pure Nothing

resolveRef :: Name -> Eval e (Maybe Ref)
resolveRef (QName q n _) = do
  let lookupQn q' n' = preview $ eeRefStore . rsModules . ix q' . mdRefMap . ix n'
  dsm <- lookupQn q n
  case dsm of
    d@Just {} -> return d
    Nothing -> do
      case (_mnNamespace q) of
        Just {} -> pure Nothing -- explicit namespace not found
        Nothing -> do
          mNs <- use $ evalRefs . rsNamespace
          case mNs of
            Just ns -> lookupQn (set mnNamespace (Just $ _nsName ns) q) n
            Nothing -> pure Nothing -- no explicit namespace or decalared namespace
resolveRef nn@(Name _ _) = do
  nm <- preview $ eeRefStore . rsNatives . ix nn
  case nm of
    d@Just {} -> return d
    Nothing -> preview (evalRefs . rsLoaded . ix nn) <$> get

-- | This should be impure. See 'evaluateDefs'. Refs are
-- expected to exist, and if they don't, it is a serious bug
unify :: HM.HashMap Text Ref -> Either Text Ref -> Ref
unify _ (Right r) = r
unify m (Left t) = m HM.! t

evalConsts :: PureNoDb e => Ref -> Eval e Ref
evalConsts (Ref r) = case r of
  c@TConst {..} -> case _tConstVal of
    CVRaw raw -> do
      v <- reduce =<< traverse evalConsts raw
      traverse reduce _tConstArg >>= \a -> typecheck [(a,v)]
      return $ Ref (TConst _tConstArg _tModule (CVEval raw $ liftTerm v) _tMeta _tInfo)
    _ -> return $ Ref c
  _ -> Ref <$> traverse evalConsts r
evalConsts r = return r


deref :: Ref -> Eval e (Term Name)
deref (Direct n) = return n
deref (Ref r) = reduce r

-- | Only can be used by "static" terms with no refs/variables in them
unsafeReduce :: Term Ref -> Eval e (Term Name)
unsafeReduce t = return (t >>= const (tStr "Error: unsafeReduce on non-static term"))


-- | Main function for reduction/evaluation.
reduce :: Term Ref ->  Eval e (Term Name)
reduce (TApp a _) = reduceApp a
reduce (TVar t _) = deref t
reduce t@TLiteral {} = unsafeReduce t
reduce t@TGuard {} = unsafeReduce t
reduce t@TValue {} = unsafeReduce t
reduce TList {..} = TList <$> mapM reduce _tList <*> traverse reduce _tListType <*> pure _tInfo
reduce t@TDef {} = return $ toTerm $ pack $ show t
reduce t@TNative {} = return $ toTerm $ pack $ show t
reduce TConst {..} = case _tConstVal of
  CVEval _ t -> reduce t
  CVRaw a -> evalError _tInfo $ "internal error: reduce: unevaluated const: " <> pretty a
reduce (TObject ps t i) =
  TObject <$> forM ps (\(k,v) -> (,) <$> reduce k <*> reduce v) <*> traverse reduce t <*> pure i
reduce (TBinding ps bod c i) = case c of
  BindLet -> reduceLet ps bod i
  BindSchema _ -> evalError i "Unexpected schema binding"
reduce t@TModule{} = evalError (_tInfo t) "Modules and Interfaces only allowed at top level"
reduce t@TUse {} = evalError (_tInfo t) "Use only allowed at top level"
reduce t@TStep {} = evalError (_tInfo t) "Step at invalid location"
reduce TSchema {..} = TSchema _tSchemaName _tModule _tMeta <$> traverse (traverse reduce) _tFields <*> pure _tInfo
reduce TTable {..} = TTable _tTableName _tModule _tHash <$> mapM reduce _tTableType <*> pure _tMeta <*> pure _tInfo

mkDirect :: Term Name -> Term Ref
mkDirect = (`TVar` def) . Direct

reduceBody :: Term Ref -> Eval e (Term Name)
reduceBody (TList bs _ _) = last <$> mapM reduce bs
reduceBody t = evalError (_tInfo t) "Expected body forms"

reduceLet :: [(Arg (Term Ref),Term Ref)] -> Scope Int Term Ref -> Info -> Eval e (Term Name)
reduceLet ps bod i = do
  ps' <- mapM (\(a,t) -> (,) <$> traverse reduce a <*> reduce t) ps
  typecheck ps'
  reduceBody (instantiate (resolveArg i (map (mkDirect . snd) ps')) bod)


{-# INLINE resolveArg #-}
resolveArg :: Info -> [Term n] -> Int -> Term n
resolveArg ai as i = fromMaybe (appError ai $ "Missing argument value at index " <> pretty i) $
                     as `atMay` i

appCall :: Show t => FunApp -> Info -> [Term t] -> Eval e (Gas,a) -> Eval e a
appCall fa ai as = call (StackFrame (_faName fa) ai (Just (fa,map (pack.abbrev) as)))

reduceApp :: App (Term Ref) -> Eval e (Term Name)
reduceApp (App (TVar (Direct t) _) as ai) = reduceDirect t as ai
reduceApp (App (TVar (Ref r) _) as ai) = reduceApp (App r as ai)
reduceApp (App (TDef d@Def{..} _) as ai) = do
  g <- computeUserAppGas d ai
  af <- prepareUserAppArgs d as
  evalUserAppBody d af ai g $ \bod' ->
    case _dDefType of
      Defun -> reduceBody bod'
      Defpact -> applyPact bod'
      Defcap -> evalError ai "Cannot directly evaluate defcap"
reduceApp (App (TLitString errMsg) _ i) = evalError i $ pretty errMsg
reduceApp (App r _ ai) = evalError ai $ "Expected def: " <> pretty r

-- | precompute "UserApp" cost
computeUserAppGas :: Def Ref -> Info -> Eval e Gas
computeUserAppGas Def{..} ai = computeGas (Left (ai, asString _dDefName)) GUserApp

-- | prepare reduced args and funtype, and typecheck
prepareUserAppArgs :: Def Ref -> [Term Ref] -> Eval e ([Term Name], FunType (Term Name))
prepareUserAppArgs Def{..} as = do
  as' <- mapM reduce as
  ft' <- traverse reduce _dFunType
  typecheck (zip (_ftArgs ft') as')
  return (as',ft')

-- | Instantiate args in body and evaluate using supplied action.
evalUserAppBody :: Def Ref -> ([Term Name], FunType (Term Name)) -> Info -> Gas
                -> (Term Ref -> Eval e a) -> Eval e a
evalUserAppBody Def{..} (as',ft') ai g run =
  let bod' = instantiate (resolveArg ai (map mkDirect as')) _dDefBody
      fa = FunApp _dInfo (asString _dDefName) (Just _dModule) _dDefType (funTypes ft') (_mDocs _dMeta)
  in appCall fa ai as' $ fmap (g,) $ run bod'



reduceDirect :: Term Name -> [Term Ref] -> Info ->  Eval e (Term Name)
reduceDirect TNative {..} as ai =
  let fa = FunApp ai (asString _tNativeName) Nothing Defun _tFunTypes (Just _tNativeDocs)
      -- toplevel: only empty callstack or non-module-having callstack allowed
      enforceTopLevel = traverse_ $ \c ->
        case preview (sfApp . _Just . _1 . faModule . _Just) c of
          Nothing -> return ()
          Just m -> evalError ai $ "Top-level call used in module " <> pretty m <>
            ": " <> pretty _tNativeName
  in do
    when _tNativeTopLevelOnly $ use evalCallStack >>= enforceTopLevel
    appCall fa ai as $ _nativeFun _tNativeFun fa as

reduceDirect (TLitString errMsg) _ i = evalError i $ pretty errMsg
reduceDirect r _ ai = evalError ai $ "Unexpected non-native direct ref: " <> pretty r

-- | Apply a pactdef, which will execute a step based on env 'PactStep'
-- defaulting to the first step.
applyPact ::  Term Ref ->  Eval e (Term Name)
applyPact (TList steps _ i) = do
  -- only one pact allowed in a transaction
  use evalPactExec >>= \bad -> unless (isNothing bad) $ evalError i "Nested pact execution, aborting"
  -- get step from environment or create a new one
  PactStep{..} <- view eePactStep >>= \ps -> case ps of
    Nothing -> view eeTxId >>= \tid ->
      return $ PactStep 0 False (PactId $ maybe "[localPactId]" (pack . show) tid) Nothing
    Just v -> return v
  -- retrieve indicated step from code
  s <- maybe (evalError i $ "applyPact: step not found: " <> pretty _psStep) return $ steps `atMay` _psStep
  case s of
    step@TStep {} -> do
      stepEntity <- traverse reduce (_tStepEntity step)
      let
        initExec executing = evalPactExec .= Just (PactExec (length steps) Nothing executing _psStep _psPactId)
        execStep = do
          initExec True
          case (_psRollback,_tStepRollback step) of
            (False,_) -> reduce $ _tStepExec step
            (True,Just rexp) -> reduce rexp
            (True,Nothing) -> return $ tStr $ renderCompactText' $
              "No rollback on step " <> pretty _psStep
      case stepEntity of
        Just (TLitString se) -> view eeEntity >>= \envEnt -> case envEnt of
          Just (EntityName en) | se == en -> execStep -- matched for "private" step exec
                               | otherwise -> initExec False >> return (tStr "Skip step")
          Nothing -> evalError (_tInfo step) "Private step executed against non-private environment"
        Just t -> evalError (_tInfo t) "step entity must be String value"
        Nothing -> execStep -- "public" step exec
    t -> evalError (_tInfo t) "expected step"
applyPact t = evalError (_tInfo t) "applyPact: expected list of steps"


-- | Create special error form handled in 'reduceApp'
appError :: Info -> Doc -> Term n
appError i errDoc = TApp (App (msg errDoc) [] i) i

resolveFreeVars ::  Info -> Scope d Term Name ->  Eval e (Scope d Term Ref)
resolveFreeVars i b = traverse r b where
    r fv = resolveRef fv >>= \m -> case m of
             Nothing -> evalError i $ "Cannot resolve " <> pretty fv
             Just d -> return d

installModule :: ModuleData ->  Eval e ()
installModule ModuleData{..} = do
  (evalRefs . rsLoaded) %= HM.union (HM.fromList . map (first (`Name` def)) . HM.toList $ _mdRefMap)
  (evalRefs . rsLoadedModules) %= HM.insert (moduleDefName _mdModule) _mdModule

msg :: Doc -> Term n
msg = toTerm . renderCompactText'

enscope ::  Term Name ->  Eval e (Term Ref)
enscope t = instantiate' <$> (resolveFreeVars (_tInfo t) . abstract (const Nothing) $ t)

instantiate' :: Scope n Term a -> Term a
instantiate' = instantiate1 (toTerm ("No bindings" :: Text))

-- | Runtime input typecheck, enforced on let bindings, consts, user defun app args.
-- Output checking -- app return values -- left to static TC.
-- Native funs not checked here, as they use pattern-matching etc.
typecheck :: [(Arg (Term Name),Term Name)] -> Eval e ()
typecheck ps = foldM_ tvarCheck M.empty ps where
  tvarCheck m (Arg {..},t) = do
    r <- typecheckTerm _aInfo _aType t
    case r of
      Nothing -> return m
      Just (v,ty) -> case M.lookup v m of
        Nothing -> return $ M.insert v ty m
        Just prevTy | prevTy == ty -> return m
                    | otherwise ->
                        evalError (_tInfo t) $ "Type error: values for variable " <> pretty _aType <>
                        " do not match: " <> pretty (prevTy,ty)

-- | 'typecheckTerm i spec t' checks a Term 't' against a specified type 'spec'.
-- Returns `Nothing` on successful check against concrete/untyped,
-- or `Just` a pair for successful check against a type variable, where
-- the pair is the type variable itself and the term type.
typecheckTerm :: forall e . Info -> Type (Term Name) -> Term Name
       -> Eval e (Maybe (TypeVar (Term Name),Type (Term Name)))
typecheckTerm i spec t = do

  ty <- case typeof t of
    Left s -> evalError i $ "Invalid type in value location: " <> pretty s
    Right r -> return r

  let

    tcFail :: Pretty a => a -> Eval e b
    tcFail found = evalError i $
      "Type error: expected " <> pretty spec <> ", found " <> pretty found

    tcOK = return Nothing

    -- | check container parameterized type.
    -- 'paramCheck pspec pty check' check specified param ty 'pspec' with
    -- value param ty 'pty'. If not trivially equal, use 'check'
    -- to determine actual container value type, and compare for equality
    -- with specified.
    paramCheck :: Type (Term Name)
               -> Type (Term Name)
               -> (Type (Term Name) -> Eval e (Type (Term Name)))
               -> Eval e (Maybe (TypeVar (Term Name),Type (Term Name)))
    paramCheck TyAny _ _ = tcOK -- no spec
    paramCheck pspec pty check
      | pspec == pty = tcOK -- equality OK
      | otherwise = do
          -- run check function to get actual content type
          checked <- check pspec
          -- final check expects full match with toplevel 'spec'
          if checked == spec then tcOK else tcFail checked

    -- | infer list value type
    checkList es lty = return $ TyList $
                    case nub (map typeof es) of
                      [Right a] -> a -- uniform value type: return it
                      [] -> lty -- empty: return specified
                      _ -> TyAny -- otherwise untyped

  case (spec,ty,t) of
    (_,_,_) | spec == ty -> tcOK -- identical types always OK
    (TyAny,_,_) -> tcOK -- var args are untyped
    (TyVar {..},_,_) ->
      if spec `canUnifyWith` ty
      then return $ Just (_tyVar,ty) -- collect found types under vars
      else tcFail ty -- constraint failed
    -- check list
    (TyList lspec,TyList lty,TList {..}) ->
      paramCheck lspec lty (checkList _tList)
    -- check object
    (TySchema TyObject ospec specPartial,TySchema TyObject oty _,TObject {..}) ->
      paramCheck ospec oty (checkUserType specPartial i _tObject)
    (TyPrim (TyGuard a),TyPrim (TyGuard b),_) -> case (a,b) of
      (Nothing,Just _) -> tcOK
      (Just _,Nothing) -> tcOK
      (c,d) -> if c == d then tcOK else tcFail ty
    _ -> tcFail ty

-- | check object args. Used in 'typecheckTerm' above and also in DB writes.
-- Total flag allows for partial row types if False.
checkUserType :: SchemaPartial -> Info  -> [(Term Name,Term Name)] -> Type (Term Name) -> Eval e (Type (Term Name))
checkUserType partial i ps (TyUser tu@TSchema {..}) = do
  let fields = M.fromList . map (_aName &&& id) $ _tFields
  aps <- forM ps $ \(k,v) -> case k of
    TLitString ks -> case M.lookup ks fields of
      Nothing -> evalError i $ "Invalid field for {" <> pretty _tSchemaName <> "}: " <> pretty ks
      Just a -> return (a,v)
    t -> evalError i $ "Invalid object, non-String key found: " <> pretty t
  let findMissing fs = do
        let missing = M.difference fs (M.fromList (map (first _aName) aps))
        unless (M.null missing) $ evalError i $
          "Missing fields for {" <> pretty _tSchemaName <> "}: " <> pretty (M.elems missing)
  case partial of
    FullSchema -> findMissing fields
    PartialSchema fs -> findMissing (M.restrictKeys fields fs)
    AnySubschema -> return ()
  typecheck aps
  return $ TySchema TyObject (TyUser tu) partial
checkUserType _ i _ t = evalError i $ "Invalid reference in user type: " <> pretty t

runPure :: Eval (EnvNoDb e) a -> Eval e a
runPure action = ask >>= \env -> case _eePurity env of
  PNoDb -> unsafeCoerce action -- yuck. would love safer coercion here
  _ -> mkNoDbEnv env >>= runPure' action

runReadOnly :: Info -> Eval (EnvReadOnly e) a -> Eval e a
runReadOnly i action = ask >>= \env -> case _eePurity env of
  PNoDb -> evalError i "internal error: attempting sysread in pure context"
  PReadOnly -> unsafeCoerce action -- yuck. would love safer coercion here
  _ -> mkReadOnlyEnv env >>= runPure' action

runPure' :: Eval f b -> EvalEnv f -> Eval e b
runPure' action pureEnv = do
  s <- get
  (o,_s) <- liftIO $ runEval' s pureEnv action
  either throwM return o<|MERGE_RESOLUTION|>--- conflicted
+++ resolved
@@ -206,13 +206,8 @@
 -- | Evaluate top-level term.
 eval ::  Term Name ->  Eval e (Term Name)
 eval (TUse u@Use{..} i) = topLevelCall i "use" (GUse _uModuleName _uModuleHash) $ \g ->
-<<<<<<< HEAD
   evalUse u >> return (g,tStr $ renderCompactText' $ "Using " <> pretty _uModuleName)
-eval (TModule m@Module{} bod i) =
-=======
-  evalUse u >> return (g,tStr $ pack $ "Using " ++ show _uModuleName)
 eval (TModule (MDModule m) bod i) =
->>>>>>> fb3427dd
   topLevelCall i "module" (GModuleDecl m) $ \g0 -> do
     -- prepend namespace def to module name
     mangledM <- evalNamespace i mName m
@@ -220,25 +215,11 @@
     oldM <- preview $ eeRefStore . rsModules . ix (_mName m)
     case oldM of
       Nothing -> return ()
-<<<<<<< HEAD
-      Just om ->
-        case om of
-          Module{} -> void $ acquireModuleAdmin i (_mName om) (_mKeySet om)
-          Interface{..} -> evalError i $
-            "Name overlap: module " <> pretty (_mName om) <> " overlaps with interface  " <> pretty _interfaceName
-    -- enforce new module keyset
-    enforceKeySetName i (_mKeySet mangledM)
-    -- build/install module from defs
-    g <- loadModule mangledM bod i g0
-    writeRow i Write Modules (_mName mangledM) mangledM
-    return (g, msg $ "Loaded module " <> pretty (_mName mangledM) <> ", hash " <> pretty (_mHash mangledM))
-eval (TModule m@Interface{} bod i) =
-=======
       Just (ModuleData omd _) ->
         case omd of
           MDModule om -> void $ acquireModuleAdmin i (_mName om) (_mGovernance om)
           MDInterface Interface{..} -> evalError i $
-            "Name overlap: module " ++ show (_mName m) ++ " overlaps with interface  " ++ show _interfaceName
+            "Name overlap: module " <> pretty (_mName om) <> " overlaps with interface  " <> pretty _interfaceName
     case _gGovernance $ _mGovernance mangledM of
       -- enforce new module keyset
       Left ks -> enforceKeySetName i ks
@@ -249,10 +230,9 @@
     -- build/install module from defs
     (g,govM) <- loadModule mangledM bod i g0
     writeRow i Write Modules (_mName mangledM) (derefDef <$> govM)
-    return (g, msg $ pack $ "Loaded module " ++ show (_mName mangledM) ++ ", hash " ++ show (_mHash mangledM))
+    return (g, msg $ "Loaded module " <> pretty (_mName mangledM) <> ", hash " <> pretty (_mHash mangledM))
 
 eval (TModule (MDInterface m) bod i) =
->>>>>>> fb3427dd
   topLevelCall i "interface" (GInterfaceDecl m) $ \gas -> do
      -- prepend namespace def to module name
     mangledI <- evalNamespace i interfaceName m
@@ -260,22 +240,10 @@
     oldI <- readRow i Modules $ _interfaceName mangledI
     case oldI of
       Nothing -> return ()
-<<<<<<< HEAD
-      Just oi ->
-        case oi of
-          Module{..} -> evalError i $
-            "Name overlap: interface " <> pretty (_interfaceName m) <>
-            " overlaps with module " <> pretty _mName
-          Interface{..} -> return ()
-    g <- loadModule mangledI bod i gas
-    writeRow i Write Modules (_interfaceName mangledI) mangledI
-    return (g, msg $ "Loaded interface " <> pretty (_interfaceName mangledI))
-=======
-      Just old -> evalError i $ "Existing interface found: " ++ show old
+      Just old -> evalError i $ "Existing interface found: " <> pretty old
     (g,govI) <- loadInterface mangledI bod i gas
     writeRow i Write Modules (_interfaceName mangledI) (derefDef <$> govI)
-    return (g, msg $ pack $ "Loaded interface " ++ show (_interfaceName mangledI))
->>>>>>> fb3427dd
+    return (g, msg $ "Loaded interface " <> pretty (_interfaceName mangledI))
 eval t = enscope t >>= reduce
 
 
@@ -290,16 +258,10 @@
           case h of
             Nothing -> return ()
             Just mh | mh == _mHash -> return ()
-<<<<<<< HEAD
                     | otherwise -> evalError i $ "Module " <>
                         pretty mn <> " does not match specified hash: " <>
                         pretty mh <> ", " <> pretty _mHash
-        Interface{..} ->
-=======
-                    | otherwise -> evalError i $ "Module " ++ show mn ++ " does not match specified hash: " ++
-                               show mh ++ ", " ++ show _mHash
         MDInterface Interface{..} ->
->>>>>>> fb3427dd
           case h of
             Nothing -> return ()
             Just _ -> evalError i $
@@ -440,14 +402,9 @@
     evaluateConstraint (m', refMap) ifn = do
       refData <- resolveName ifn
       case refData of
-<<<<<<< HEAD
-        Nothing -> evalError info $ "Interface not defined: " <> pretty ifn
-        Just (ModuleData Interface{..} irefs) -> do
-=======
         Nothing -> evalError info $
-          "Interface not defined: " ++ asString' ifn
+          "Interface not defined: " <> pretty ifn
         Just (ModuleData (MDInterface Interface{..}) irefs) -> do
->>>>>>> fb3427dd
           em' <- HM.foldrWithKey (solveConstraint info) (pure refMap) irefs
           let um = over mMeta (<> _interfaceMeta) m'
           pure (um, em')
