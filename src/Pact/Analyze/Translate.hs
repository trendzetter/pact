--- conflicted
+++ resolved
@@ -45,13 +45,7 @@
 import           GHC.TypeLits
 import           System.Locale              (defaultTimeLocale)
 
-<<<<<<< HEAD
 import           Pact.Types.Lang            (Info, Literal (..), PrimType (..), Type (TyFun, TyPrim, TySchema, TyUser, TyVar))
-=======
-import           Pact.Types.Persistence     (WriteType)
-import           Pact.Types.Lang            (Info, Literal (..), PrimType (..),
-                                             Type (..), GuardType(..))
->>>>>>> 78b8db27
 import qualified Pact.Types.Lang            as Pact
 import           Pact.Types.Persistence     (WriteType)
 import           Pact.Types.Typecheck       (AST, Named (Named), Node, aId,
@@ -382,21 +376,12 @@
   TySchema Pact.TyTable _ -> pure QTable
   TySchema _ ty'   -> maybeTranslateType' f ty'
 
-<<<<<<< HEAD
   TyPrim Pact.TyBool    -> pure $ EType SBool
   TyPrim Pact.TyDecimal -> pure $ EType SDecimal
   TyPrim Pact.TyInteger -> pure $ EType SInteger
   TyPrim Pact.TyString  -> pure $ EType SStr
   TyPrim Pact.TyTime    -> pure $ EType STime
-  TyPrim Pact.TyKeySet  -> pure $ EType SKeySet
-=======
-  TyPrim TyBool    -> pure $ EType TBool
-  TyPrim TyDecimal -> pure $ EType TDecimal
-  TyPrim TyInteger -> pure $ EType TInt
-  TyPrim TyString  -> pure $ EType TStr
-  TyPrim TyTime    -> pure $ EType TTime
-  TyPrim (TyGuard (Just GTyKeySet))  -> pure $ EType TKeySet
->>>>>>> 78b8db27
+  TyPrim (Pact.TyGuard (Just Pact.GTyKeySet)) -> pure $ EType SKeySet
 
   -- Pretend any and an unknown var are the same -- we can't analyze either of
   -- them.
@@ -708,11 +693,7 @@
       return $ Some SBool $ Enforce Nothing $ NameAuthorized tid ksnT
 
   AST_EnforceKeyset ksA
-<<<<<<< HEAD
-    | ksA ^? aNode.aTy == Just (TyPrim Pact.TyKeySet)
-=======
-    | ksA ^? aNode.aTy == Just (TyPrim (TyGuard $ Just GTyKeySet))
->>>>>>> 78b8db27
+    | ksA ^? aNode.aTy == Just (TyPrim $ Pact.TyGuard $ Just Pact.GTyKeySet)
     -> do
       Some SKeySet ksT <- translateNode ksA
       tid <- tagAuth $ ksA ^. aNode
