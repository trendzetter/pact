{-# LANGUAGE FlexibleContexts           #-}
{-# LANGUAGE GADTs                      #-}
{-# LANGUAGE GeneralizedNewtypeDeriving #-}
{-# LANGUAGE LambdaCase                 #-}
{-# LANGUAGE MonadFailDesugaring        #-}
{-# LANGUAGE MultiParamTypeClasses      #-}
{-# LANGUAGE MultiWayIf                 #-}
{-# LANGUAGE OverloadedStrings          #-}
{-# LANGUAGE Rank2Types                 #-}
{-# LANGUAGE ScopedTypeVariables        #-}
{-# LANGUAGE TemplateHaskell            #-}
{-# LANGUAGE ViewPatterns               #-}

module Pact.Analyze.Translate where

<<<<<<< HEAD
import           Control.Applicative        ((<|>), Alternative (empty))
import           Control.Lens               (at, cons, makeLenses, view,
                                             (%~), (.~), (<&>), (?~), (^.),
                                             (^?), _1, _2)
import           Control.Monad              (MonadPlus (mzero), (>=>))
=======
import           Control.Applicative        (Alternative (empty))
import           Control.Lens               (at, cons, makeLenses, makePrisms,
                                             view, (%~), (.~), (<&>), (?~),
                                             (^.), (^?), _1, _2)
import           Control.Monad              ((>=>))
>>>>>>> 1ff7e118
import           Control.Monad.Except       (Except, MonadError, throwError)
import           Control.Monad.Fail         (MonadFail (fail))
import           Control.Monad.Reader       (MonadReader (local),
                                             ReaderT (runReaderT))
import           Control.Monad.State.Strict (MonadState, StateT, modify',
                                             runStateT)
import           Data.Foldable              (foldl')
import qualified Data.Map                   as Map
import           Data.Map.Strict            (Map)
import           Data.Monoid                ((<>))
import qualified Data.Set                   as Set
import           Data.Text                  (Text)
import qualified Data.Text                  as T
import           Data.Thyme                 (parseTime)
import           Data.Traversable           (for)
import           Data.Type.Equality         ((:~:) (Refl))
import           System.Locale              (defaultTimeLocale)

import           Pact.Types.Lang            (Info, Literal (..), PrimType (..),
                                             Type (..))
import qualified Pact.Types.Lang            as Pact
import           Pact.Types.Typecheck       (AST, Named (Named), Node, aId,
                                             aNode, aTy, tiName, _aTy)
import qualified Pact.Types.Typecheck       as Pact
import           Pact.Types.Util            (tShow)

import           Pact.Analyze.Feature       hiding (TyVar, Var, obj, str, time,
                                                    col)
import           Pact.Analyze.Patterns
import           Pact.Analyze.Types
import           Pact.Analyze.Util

-- * Translation types

data TranslateFailure = TranslateFailure
  { _translateFailureInfo :: !Info
  , _translateFailure     :: !TranslateFailureNoLoc
  }

data TranslateFailureNoLoc
  = BranchesDifferentTypes EType EType
  | NonStringLitInBinding (AST Node)
  | EmptyBody
  | MalformedArithOp Text [AST Node]
  | MalformedLogicalOp Text [AST Node]
  | MalformedComparison Text [AST Node]
  | NotConvertibleToSchema (Pact.Type Pact.UserType)
  | TypeMismatch EType EType
  | UnexpectedNode (AST Node)
  | MissingConcreteType (Pact.Type Pact.UserType)
  | MonadFailure String
  | NonStaticColumns (AST Node)
  | BadNegationType (AST Node)
  | BadTimeType (AST Node)
  | NonConstKey (AST Node)
  | FailedVarLookup Text
  | NoPacts (AST Node)
  | NoLists (AST Node)
  | NoKeys (AST Node)
  -- For cases we don't handle yet:
  | UnhandledType Node (Pact.Type Pact.UserType)
  deriving (Eq, Show)

describeTranslateFailureNoLoc :: TranslateFailureNoLoc -> Text
describeTranslateFailureNoLoc = \case
  BranchesDifferentTypes t1 t2 -> "two branches unexpectedly have different types: (" <> tShow t1 <> ") vs (" <> tShow t2 <> ")"
  NonStringLitInBinding ast -> "We only support analysis of binding forms (bind / with-read) binding string literals. Instead we found " <> tShow ast
  EmptyBody -> "can't translate an empty body"
  MalformedArithOp op args -> "Unsupported arithmetic op " <> op <> " with args " <> tShow args
  MalformedLogicalOp op args -> "Unsupported logical op " <> op <> " with args " <> tShow args
  MalformedComparison op args -> "Unsupported comparison op " <> op <> " with args " <> tShow args
  NotConvertibleToSchema ty -> "Expected a schema, but found " <> tShow ty
  TypeMismatch ty1 ty2 -> "Type mismatch: (" <> tShow ty1 <> ") vs (" <> tShow ty2 <> ")"
  -- Uncomment for debugging
  -- UnexpectedNode ast -> "Unexpected node in translation: " <> tShow ast
  UnexpectedNode _ast -> "Analysis doesn't support this construct yet"
  MissingConcreteType ty -> "The typechecker should always produce a concrete type, but we found " <> tShow ty
  MonadFailure str -> "Translation failure: " <> T.pack str
  NonStaticColumns col -> "When reading only certain columns we require all columns to be concrete in order to do analysis. We found " <> tShow col
  BadNegationType node -> "Invalid: negation of a non-integer / decimal: " <> tShow node
  BadTimeType node -> "Invalid: days / hours / minutes applied to non-integer / decimal: " <> tShow node
  NonConstKey k -> "Pact can currently only analyze constant keys in objects. Found " <> tShow k
  FailedVarLookup varName -> "Failed to look up a variable (" <> varName <> "). This likely means the variable wasn't properly bound."
  NoPacts _node -> "Analysis of pacts is not yet supported"
  NoLists _node -> "Analysis of lists is not yet supported"
  NoKeys _node  -> "`keys` is not yet supported"
  UnhandledType node ty -> "Found a type we don't know how to translate yet: " <> tShow ty <> " at node: " <> tShow node

mkTranslateEnv :: [Arg] -> Map Node (Text, VarId)
mkTranslateEnv = foldl'
  (\m (Arg nm vid node _ety) -> Map.insert node (nm, vid) m)
  Map.empty

data TranslateState
  = TranslateState
    { _tsTagAllocs :: [TagAllocation] -- "strict" WriterT isn't; so we use state
    , _tsNextTagId :: TagId
    , _tsNextVarId :: VarId
    }

makeLenses ''TranslateFailure
makeLenses ''TranslateState

instance HasVarId TranslateState where
  varId = tsNextVarId

newtype TranslateM a
  = TranslateM
    { unTranslateM :: ReaderT (Info, Map Node (Text, VarId))
                        (StateT TranslateState
                          (Except TranslateFailure))
                        a
    }
  deriving (Functor, Applicative, Monad,
    MonadReader (Info, Map Node (Text, VarId)), MonadState TranslateState,
    MonadError TranslateFailure)

instance MonadFail TranslateM where
  fail s = do
    info <- view _1
    throwError (TranslateFailure info (MonadFailure s))

-- * Translation

-- | Call when entering a node to set the current context
nodeContext :: Node -> TranslateM a -> TranslateM a
nodeContext node = local (_1 .~ nodeToInfo node)

-- | Call when entering an ast node to set the current context
astContext :: AST Node -> TranslateM a -> TranslateM a
astContext ast = local (_1 .~ astToInfo ast)

writeTagAlloc :: TagAllocation -> TranslateM ()
writeTagAlloc tagAlloc = modify' $ tsTagAllocs %~ cons tagAlloc

genTagId :: TranslateM TagId
genTagId = genId tsNextTagId

tagDbAccess
  :: (Located (TagId, Schema) -> TagAllocation)
  -> Node
  -> Schema
  -> TranslateM TagId
tagDbAccess mkTagAlloc node schema = do
  tid <- genTagId
  let info = node ^. aId . Pact.tiInfo
  writeTagAlloc $ mkTagAlloc $ Located info (tid, schema)
  pure tid

tagRead :: Node -> Schema -> TranslateM TagId
tagRead = tagDbAccess AllocReadTag

tagWrite :: Node -> Schema -> TranslateM TagId
tagWrite = tagDbAccess AllocWriteTag

tagAuth :: Node -> TranslateM TagId
tagAuth node = do
  tid <- genTagId
  let info = node ^. aId . Pact.tiInfo
  writeTagAlloc $ AllocAuthTag $ Located info tid
  pure tid

tagVarBinding :: Info -> Text -> EType -> VarId -> TranslateM ()
tagVarBinding info nm ety vid = writeTagAlloc $
  AllocVarTag (Located info (vid, nm, ety))

withNewVarId :: Node -> Text -> (VarId -> TranslateM a) -> TranslateM a
withNewVarId varNode varName action = do
  vid <- genVarId
  local (_2 . at varNode ?~ (varName, vid)) (action vid)

-- Map.union is left-biased. The more explicit name makes this extra clear.
unionPreferring :: Ord k => Map k v -> Map k v -> Map k v
unionPreferring = Map.union

maybeTranslateUserType :: Pact.UserType -> Maybe QType
maybeTranslateUserType (Pact.Schema _ _ fields _) =
  fmap (EObjectTy . Schema) $ sequence $ Map.fromList $ fields <&>
    \(Pact.Arg name ty _info) -> (name, maybeTranslateType ty)

maybeTranslateUserType' :: Pact.UserType -> Maybe EType
maybeTranslateUserType' = maybeTranslateUserType >=> downcastQType

maybeTranslateType :: Pact.Type Pact.UserType -> Maybe EType
maybeTranslateType
  = maybeTranslateType' maybeTranslateUserType >=> downcastQType

-- A helper to translate types that doesn't know how to handle user types
-- itself
maybeTranslateType'
  :: Alternative f
  => (a -> f QType)
  -> Pact.Type a
  -> f QType
maybeTranslateType' f = \case
  TyUser a         -> f a

  -- TODO(joel): understand the difference between the TyUser and TySchema cases
  TySchema Pact.TyTable _ -> pure QTable
  TySchema _ ty'   -> maybeTranslateType' f ty'

  TyPrim TyBool    -> pure $ EType TBool
  TyPrim TyDecimal -> pure $ EType TDecimal
  TyPrim TyInteger -> pure $ EType TInt
  TyPrim TyString  -> pure $ EType TStr
  TyPrim TyTime    -> pure $ EType TTime
  TyPrim TyKeySet  -> pure $ EType TKeySet

  -- Pretend any and an unknown var are the same -- we can't analyze either of
  -- them.
  -- TODO(joel): revisit this assumption
  TyVar (Pact.SchemaVar (Pact.TypeVarName "table")) -> pure QTable
  TyVar _                                           -> pure $ EType TAny
  TyAny                                             -> pure $ EType TAny

  --
  -- TODO: handle these:
  --
  TyPrim TyValue   -> empty
  TyList _         -> empty
  TyFun _          -> empty

throwError'
  :: (MonadError TranslateFailure m, MonadReader (Info, b) m)
  => TranslateFailureNoLoc -> m a
throwError' err = do
  info <- view _1
  throwError $ TranslateFailure info err

translateType
  :: (MonadError TranslateFailure m, MonadReader (Info, b) m)
  => Node -> m EType
translateType node = case _aTy node of
  (maybeTranslateType -> Just ety) -> pure ety
  ty                               -> throwError' $ UnhandledType node ty

translateArg
  :: (MonadState s m, HasVarId s, MonadError TranslateFailure m,
      MonadReader (Info, b) m)
  => Named Node
  -> m Arg
translateArg (Named nm node _) = do
  vid <- genVarId
  ety <- translateType node
  pure (Arg nm vid node ety)

translateSchema :: Node -> TranslateM Schema
translateSchema node = do
  ty <- translateType node
  case ty of
    EType _primTy    -> throwError' $ NotConvertibleToSchema $ _aTy node
    EObjectTy schema -> pure schema

translateBody :: [AST Node] -> TranslateM ETerm
translateBody = \case
  []       -> do
    info <- view _1
    throwError $ TranslateFailure info EmptyBody
  [ast]    -> translateNode ast
  ast:asts -> do
    ast'  <- translateNode ast
    asts' <- translateBody asts
    pure $ case asts' of
      ESimple ty astsT -> ESimple ty $ Sequence ast' astsT
      EObject ty astsO -> EObject ty $ Sequence ast' astsO

translateObjBinding
  :: [(Named Node, AST Node)]
  -> Schema
  -> [AST Node]
  -> ETerm
  -> TranslateM ETerm
translateObjBinding bindingsA schema bodyA rhsT = do
  (bindings :: [(String, EType, (Node, Text, VarId))]) <- for bindingsA $
    \(Named unmungedVarName varNode _, colAst) -> do
      let varName = varNode ^. aId.tiName
          varInfo = varNode ^. aId . Pact.tiInfo
      varType <- translateType varNode
      vid     <- genVarId
      tagVarBinding varInfo unmungedVarName varType vid
      case colAst of
        AST_StringLit colName ->
          pure (T.unpack colName, varType, (varNode, varName, vid))
        _ -> nodeContext varNode $ throwError' $ NonStringLitInBinding colAst

  bindingId <- genVarId
  let freshVar = CoreTerm $ Var bindingId "binding"

  let translateLet :: Term a -> Term a
      translateLet innerBody = Let "binding" bindingId rhsT $
        -- NOTE: *left* fold for proper shadowing/overlapping name semantics:
        foldl'
          (\body (colName, varType, (_varNode, varName, vid)) ->
            let colTerm = lit colName
            in Let varName vid
              (case varType of
                 EType ty ->
                   ESimple ty  (CoreTerm (At schema colTerm freshVar varType))
                 EObjectTy sch ->
                   EObject sch (CoreTerm (At schema colTerm freshVar varType)))
              body)
          innerBody
          bindings

      nodeToNameVid = Map.fromList $
        (\(_, _, (node', name, vid)) -> (node', (name, vid))) <$> bindings

  fmap (mapExistential translateLet) $
    local (_2 %~ unionPreferring nodeToNameVid) $
      translateBody bodyA

translateNode :: AST Node -> TranslateM ETerm
translateNode astNode = astContext astNode $ case astNode of
  AST_Let _ [] body -> translateBody body

  AST_Let node ((Named unmungedVarName varNode _, rhsNode):bindingsRest) body -> do
    rhsETerm <- translateNode rhsNode
    let varName = varNode ^. aId.tiName
    withNewVarId varNode varName $ \vid -> do
      --
      -- TODO: do we only want to allow subsequent bindings to reference
      --       earlier ones if we know it's let* rather than let? or has this
      --       been enforced by earlier stages for us?
      --

      let varInfo = varNode ^. aId . Pact.tiInfo
          varType = existentialType rhsETerm

      tagVarBinding varInfo unmungedVarName varType vid

      body' <- translateNode $ AST_Let node bindingsRest body
      pure $ case body' of
        ESimple bodyTy bodyTm -> ESimple bodyTy (Let varName vid rhsETerm bodyTm)
        EObject bodyTy bodyTm -> EObject bodyTy (Let varName vid rhsETerm bodyTm)

  AST_InlinedApp body -> translateBody body

  AST_Var node -> do
    Just (varName, vid) <- view (_2 . at node)
    ty      <- translateType node
    pure $ case ty of
      EType ty'        -> ESimple ty'    $ CoreTerm $ Var vid varName
      EObjectTy schema -> EObject schema $ CoreTerm $ Var vid varName

  -- Int
  AST_NegativeLit l -> case l of
    LInteger i -> pure $ ESimple TInt (inject $ IntUnaryArithOp Negate (lit i))
    LDecimal d -> pure $ ESimple TDecimal (inject $ DecUnaryArithOp Negate (lit (mkDecimal d)))
    _          -> throwError' $ BadNegationType astNode

  AST_Lit l -> case l of
    LInteger i -> pure $ ESimple TInt (lit i)
    LBool b    -> pure $ ESimple TBool (lit b)
    LString s  -> pure $ ESimple TStr (lit $ T.unpack s)
    LDecimal d -> pure $ ESimple TDecimal (lit (mkDecimal d))
    LTime t    -> pure $ ESimple TTime (lit (mkTime t))

  AST_NegativeVar node -> do
    Just (name, vid) <- view (_2 . at node)
    EType ty <- translateType node
    case ty of
      TInt     -> pure $ ESimple TInt $ inject $ IntUnaryArithOp Negate $
        CoreTerm $ Var vid name
      TDecimal -> pure $ ESimple TDecimal $ inject $ DecUnaryArithOp Negate $
        CoreTerm $ Var vid name
      _        -> throwError' $ BadNegationType astNode

  AST_Enforce _ cond -> do
    ESimple TBool condTerm <- translateNode cond
    pure $ ESimple TBool $ Enforce condTerm

  AST_Format formatStr vars -> do
    ESimple TStr formatStr' <- translateNode formatStr
    vars' <- for vars translateNode
    pure $ ESimple TStr $ Format formatStr' vars'

  AST_FormatTime formatStr time -> do
    ESimple TStr formatStr' <- translateNode formatStr
    ESimple TTime time'     <- translateNode time
    pure $ ESimple TStr $ FormatTime formatStr' time'

  AST_ParseTime formatStr timeStr -> do
    ESimple TStr formatStr' <- translateNode formatStr
    ESimple TStr timeStr'   <- translateNode timeStr
    pure $ ESimple TTime $ ParseTime (Just formatStr') timeStr'

  AST_Time timeStr -> do
    ESimple TStr timeStr' <- translateNode timeStr
    pure $ ESimple TTime $ ParseTime Nothing timeStr'

  AST_Hash val -> do
    val' <- translateNode val
    pure $ ESimple TStr $ Hash val'

  AST_ReadKeyset nameA -> do
    ESimple TStr nameT <- translateNode nameA
    return $ ESimple TKeySet $ ReadKeySet nameT

  AST_ReadDecimal nameA -> do
    ESimple TStr nameT <- translateNode nameA
    return $ ESimple TDecimal $ ReadDecimal nameT

  AST_ReadInteger _ -> throwError' $ UnexpectedNode astNode
  AST_ReadMsg _     -> throwError' $ UnexpectedNode astNode

  AST_EnforceKeyset ksA
    | ksA ^? aNode.aTy == Just (TyPrim TyString)
    -> do
      ESimple TStr ksnT <- translateNode ksA
      tid <- tagAuth $ ksA ^. aNode
      return $ ESimple TBool $ Enforce $ NameAuthorized tid ksnT

  AST_EnforceKeyset ksA
    | ksA ^? aNode.aTy == Just (TyPrim TyKeySet)
    -> do
      ESimple TKeySet ksT <- translateNode ksA
      tid <- tagAuth $ ksA ^. aNode
      return $ ESimple TBool $ Enforce (KsAuthorized tid ksT)

  AST_EnforceOne enforces -> do
    tms <- for enforces $ \enforce -> do
      ESimple TBool enforce' <- translateNode enforce
      pure enforce'
    return $ ESimple TBool (EnforceOne tms)

  AST_Days days -> do
    ESimple daysTy days' <- translateNode days
    case daysTy of
      TInt     -> pure $ ESimple TInt     $ inject $ IntArithOp Mul (60 * 60 * 24) days'
      TDecimal -> pure $ ESimple TDecimal $ inject $ DecArithOp Mul (60 * 60 * 24) days'
      _        -> throwError' $ BadTimeType astNode

  AST_Hours hours -> do
    ESimple hoursTy hours' <- translateNode hours
    case hoursTy of
      TInt     -> pure $ ESimple TInt     $ inject $ IntArithOp Mul (60 * 60) hours'
      TDecimal -> pure $ ESimple TDecimal $ inject $ DecArithOp Mul (60 * 60) hours'
      _        -> throwError' $ BadTimeType astNode

  AST_Minutes minutes -> do
    ESimple minutesTy minutes' <- translateNode minutes
    case minutesTy of
      TInt     -> pure $ ESimple TInt     $ inject $ IntArithOp Mul 60 minutes'
      TDecimal -> pure $ ESimple TDecimal $ inject $ DecArithOp Mul 60 minutes'
      _        -> throwError' $ BadTimeType astNode

  AST_NFun _node "time" [AST_Lit (LString timeLit)]
    | Just timeLit'
      <- parseTime defaultTimeLocale Pact.simpleISO8601 (T.unpack timeLit)
    -> pure $ ESimple TTime $ lit (mkTime timeLit')

<<<<<<< HEAD
  AST_NFun_Basic fn args ->
    let throwMalformedComp :: forall a. TranslateM a
        throwMalformedComp = throwError' $ MalformedComparison fn args

        mkComparison :: TranslateM ETerm
        mkComparison =
          case args of
            [a, b] -> do
              ESimple ta a' <- translateNode a
              ESimple tb b' <- translateNode b
              op <- maybe throwMalformedComp pure $ toOp comparisonOpP fn
              case (ta, tb) of
                (TInt, TInt) -> pure $
                  ESimple TBool $ CoreTerm $ IntegerComparison op a' b'
                (TDecimal, TDecimal) -> pure $
                  ESimple TBool $ CoreTerm $ DecimalComparison op a' b'
                (TTime, TTime) -> pure $
                  ESimple TBool $ CoreTerm $ TimeComparison op a' b'
                (TStr, TStr) -> pure $
                  ESimple TBool $ CoreTerm $ StringComparison op a' b'
                (TBool, TBool) -> pure $
                  ESimple TBool $ CoreTerm $ BoolComparison op a' b'
                (_, _) -> case typeEq ta tb of
                  Just Refl -> throwMalformedComp
                  _         -> throwError' $ TypeMismatch (EType ta) (EType tb)
            _ -> throwMalformedComp

        mkKeySetEqNeq :: TranslateM ETerm
        mkKeySetEqNeq = case args of
          [a, b] -> do
            ESimple TKeySet a' <- translateNode a
            ESimple TKeySet b' <- translateNode b
            op <- maybe throwMalformedComp pure $ toOp eqNeqP fn
            pure $ ESimple TBool $ CoreTerm $ KeySetEqNeq op a' b'
          _ -> throwMalformedComp

        mkObjEqNeq :: TranslateM ETerm
        mkObjEqNeq = case args of
          [a, b] -> do
            EObject _ a' <- translateNode a
            EObject _ b' <- translateNode b
            op <- maybe throwMalformedComp pure $ toOp eqNeqP fn
            pure $ ESimple TBool $ CoreTerm $ ObjectEqNeq op a' b'
          _ -> throwMalformedComp

        mkLogical :: TranslateM ETerm
        mkLogical = do
          let throwMalformed :: forall a. TranslateM a
              throwMalformed = throwError' $ MalformedLogicalOp fn args

          terms <- traverse translateNode args
          op <- maybe throwMalformed pure $ toOp logicalOpP fn
          case (op, terms) of
            (NotOp, [ESimple TBool a]) -> pure $
              ESimple TBool $ CoreTerm $ Logical op [a]
            (_, [ESimple TBool a, ESimple TBool b]) -> pure $
              ESimple TBool $ CoreTerm $ Logical op [a, b]
            _ -> throwMalformed

        mkArith :: TranslateM ETerm
        mkArith = do
          let throwMalformed :: forall a. TranslateM a
              throwMalformed = throwError' $ MalformedArithOp fn args

              mArithOp = toOp arithOpP fn
              mRoundOp = toOp roundingLikeOpP fn
              mUnaryOp = toOp unaryArithOpP fn

          terms <- traverse translateNode args

          case terms of
            [ESimple tyA a, ESimple tyB b] ->
              case fmap Left mArithOp <|> fmap Right mRoundOp of
                Nothing -> throwMalformed
                Just (Left op) ->
                  case (tyA, tyB) of
                    (TInt, TInt) -> pure $
                      ESimple TInt $ inject $ IntArithOp op a b
                    (TDecimal, TDecimal) -> pure $
                      ESimple TDecimal $ inject $ DecArithOp op a b
                    (TInt, TDecimal) -> pure $
                      ESimple TDecimal $ inject $ IntDecArithOp op a b
                    (TDecimal, TInt) -> pure $
                      ESimple TDecimal $ inject $ DecIntArithOp op a b
                    _ -> throwMalformed
                Just (Right op) ->
                  case (tyA, tyB, op) of
                    (TDecimal, TInt, Round) -> pure $
                      ESimple TDecimal $ inject $ RoundingLikeOp2 op a b
                    (TDecimal, TInt, Ceiling) -> pure $
                      ESimple TDecimal $ inject $ RoundingLikeOp2 op a b
                    (TDecimal, TInt, Floor) -> pure $
                      ESimple TDecimal $ inject $ RoundingLikeOp2 op a b
                    _ -> throwMalformed
            [ESimple tyA a] ->
              case fmap Left mUnaryOp <|> fmap Right mRoundOp of
                Nothing -> throwMalformed
                Just (Left op) ->
                  case tyA of
                    TInt -> pure $
                      ESimple TInt $ inject $ IntUnaryArithOp op a
                    TDecimal -> pure $
                      ESimple TDecimal $ inject $ DecUnaryArithOp op a
                    _ -> throwMalformed
                Just (Right op) ->
                  case tyA of
                    TDecimal ->
                      pure $ ESimple TInt $ inject $ RoundingLikeOp1 op a
                    _ -> throwMalformed
            _ -> throwMalformed

        mkConcat :: TranslateM ETerm
        mkConcat = case (fn, args) of
          (SStringConcatenation, [a, b]) -> do
            ESimple TStr a' <- translateNode a
            ESimple TStr b' <- translateNode b
            pure $ ESimple TStr $ CoreTerm $ StrConcat a' b'
          _ -> mzero

        mkObjMerge :: TranslateM ETerm
        mkObjMerge = case (fn, args) of
          (SObjectMerge, [a, b]) -> do
            EObject s1 o1 <- translateNode a
            EObject s2 o2 <- translateNode b
            pure $ EObject (s1 <> s2) $ CoreTerm $ ObjectMerge o1 o2
          _ -> mzero

        mkMod :: TranslateM ETerm
        mkMod = case (fn, args) of
          (SModulus, [a, b]) -> do
            ESimple TInt a' <- translateNode a
            ESimple TInt b' <- translateNode b
            pure $ ESimple TInt $ inject $ ModOp a' b'
          _ -> mzero

    in asum [mkMod, mkArith, mkComparison, mkKeySetEqNeq, mkObjEqNeq,
         mkLogical, mkConcat, mkObjMerge]
=======
  AST_NFun_Basic "mod" [a, b] ->  do
    ESimple TInt a' <- translateNode a
    ESimple TInt b' <- translateNode b
    pure $ ESimple TInt $ Inj $ ModOp a' b'

  AST_NFun_Basic fn@(textToComparisonOp -> Just op) args@[a, b] -> do
    ESimple ta a' <- translateNode a
    ESimple tb b' <- translateNode b
    -- TODO: comparison for objects

    case (ta, tb) of
      (TInt, TInt)         -> pure $
        ESimple TBool $ PureTerm $ IntegerComparison op a' b'
      (TDecimal, TDecimal) -> pure $
        ESimple TBool $ PureTerm $ DecimalComparison op a' b'
      (TTime, TTime)       -> pure $
        ESimple TBool $ PureTerm $ TimeComparison op a' b'
      (TStr, TStr)         -> pure $
        ESimple TBool $ PureTerm $ StringComparison op a' b'
      (TBool, TBool)       -> pure $
        ESimple TBool $ PureTerm $ BoolComparison op a' b'
      (TKeySet, TKeySet)   -> case textToEqNeq fn of
        Just op' -> pure $ ESimple TBool $ PureTerm $ KeySetEqNeq op' a' b'
        Nothing  -> throwError' $ MalformedComparison fn args
      (_, _) -> case typeEq ta tb of
        Just Refl -> throwError' $ MalformedComparison fn args
        _         -> throwError' $ TypeMismatch (EType ta) (EType tb)

  AST_NFun_Basic fn@(textToComparisonOp -> Just _) args
    -> throwError' $ MalformedComparison fn args

  -- logical: not, and, or

  AST_NFun_Basic "not" [a] -> do
    ESimple TBool a' <- translateNode a
    pure $ ESimple TBool $ Inj $ Logical NotOp [a']

  AST_NFun_Basic fn args@[a, b]
    | fn == "and" || fn == "or" -> do
      ESimple tyA a' <- translateNode a
      ESimple tyB b' <- translateNode b
      case (tyA, tyB) of
        (TBool, TBool) -> case fn of
          "and" -> pure $ ESimple TBool $ Inj $ Logical AndOp [a', b']
          "or"  -> pure $ ESimple TBool $ Inj $ Logical OrOp [a', b']
          _     -> error "impossible"
        _ -> throwError' $ MalformedLogicalOp fn args

  AST_NFun_Basic fn@(textToLogicalOp -> Just _) args
    -> throwError' $ MalformedLogicalOp fn args

  -- arithmetic

  AST_NFun_Basic fn args@[a, b]
    | fn `Set.member` Set.fromList ["round", "ceiling", "floor"] -> do
      ESimple tyA a' <- translateNode a
      ESimple tyB b' <- translateNode b
      case (tyA, tyB, fn) of
        (TDecimal, TInt, "round")   -> pure $
          ESimple TDecimal $ Inj $ RoundingLikeOp2 Round a' b'
        (TDecimal, TInt, "ceiling") -> pure $
          ESimple TDecimal $ Inj $ RoundingLikeOp2 Ceiling a' b'
        (TDecimal, TInt, "floor")   -> pure $
          ESimple TDecimal $ Inj $ RoundingLikeOp2 Floor a' b'
        _ -> throwError' $ MalformedArithOp fn args

  AST_NFun_Basic fn [a]
    | fn `Set.member` Set.fromList
      ["-", "sqrt", "ln", "exp", "abs", "round", "ceiling", "floor"]
    -> do
      ESimple ty a' <- translateNode a
      case (fn, ty) of
        ("-",    TInt) -> pure $ ESimple TInt $ Inj $ IntUnaryArithOp Negate a'
        ("sqrt", TInt) -> pure $ ESimple TInt $ Inj $ IntUnaryArithOp Sqrt a'
        ("ln",   TInt) -> pure $ ESimple TInt $ Inj $ IntUnaryArithOp Ln a'
        ("exp",  TInt) -> pure $ ESimple TInt $ Inj $ IntUnaryArithOp Exp a'
        ("abs",  TInt) -> pure $ ESimple TInt $ Inj $ IntUnaryArithOp Abs a'

        ("-",    TDecimal) -> pure $ ESimple TDecimal $ Inj $ DecUnaryArithOp Negate a'
        ("sqrt", TDecimal) -> pure $ ESimple TDecimal $ Inj $ DecUnaryArithOp Sqrt a'
        ("ln",   TDecimal) -> pure $ ESimple TDecimal $ Inj $ DecUnaryArithOp Ln a'
        ("exp",  TDecimal) -> pure $ ESimple TDecimal $ Inj $ DecUnaryArithOp Exp a'
        ("abs",  TDecimal) -> pure $ ESimple TDecimal $ Inj $ DecUnaryArithOp Abs a'

        ("round",   TDecimal) -> pure $ ESimple TInt $ Inj $ RoundingLikeOp1 Round a'
        ("ceiling", TDecimal) -> pure $ ESimple TInt $ Inj $ RoundingLikeOp1 Ceiling a'
        ("floor",   TDecimal) -> pure $ ESimple TInt $ Inj $ RoundingLikeOp1 Floor a'
        _ -> throwError' $ MalformedArithOp fn [a]

  AST_NFun_Basic "+" [a, b] -> do
    ESimple tyA a' <- translateNode a
    ESimple tyB b' <- translateNode b
    case (tyA, tyB) of
      (TStr, TStr)         -> pure $ ESimple TStr $ Inj $ StrConcat a' b'
      (TInt, TInt)         -> pure $ ESimple TInt $ Inj $ IntArithOp Add a' b'
      (TDecimal, TDecimal) -> pure $ ESimple TDecimal $ Inj $ DecArithOp Add a' b'
      (TInt, TDecimal)     -> pure $ ESimple TDecimal $ Inj $ IntDecArithOp Add a' b'
      (TDecimal, TInt)     -> pure $ ESimple TDecimal $ Inj $ DecIntArithOp Add a' b'
      -- TODO(joel): handle other forms of plus! (object merging)
      _ -> throwError' $ MalformedArithOp "+" [a, b]

  AST_NFun_Basic fn args@[a, b]
    | fn `Set.member` Set.fromList ["-", "*", "/", "^"] -> do
      ESimple tyA a' <- translateNode a
      ESimple tyB b' <- translateNode b
      let Just op = textToArithOp fn
      case (tyA, tyB) of
        (TInt, TInt)         -> pure $
          ESimple TInt $ Inj $ IntArithOp op a' b'
        (TDecimal, TDecimal) -> pure $
          ESimple TDecimal $ Inj $ DecArithOp op a' b'
        (TInt, TDecimal)     -> pure $
          ESimple TDecimal $ Inj $ IntDecArithOp op a' b'
        (TDecimal, TInt)     -> pure $
          ESimple TDecimal $ Inj $ DecIntArithOp op a' b'
        _ -> throwError' $ MalformedArithOp fn args

  AST_NFun_Basic fn@(textToArithOp -> Just _) args
    -> throwError' $ MalformedArithOp fn args
>>>>>>> 1ff7e118

  AST_NFun node (toOp writeTypeP -> Just writeType) [ShortTableName tn, row, obj] -> do
    ESimple TStr row'   <- translateNode row
    EObject schema obj' <- translateNode obj
    tid                 <- tagWrite node schema
    pure $ ESimple TStr $
      Write writeType tid (TableName (T.unpack tn)) schema row' obj'

  AST_If _ cond tBranch fBranch -> do
    ESimple TBool cond' <- translateNode cond
    ESimple ta a        <- translateNode tBranch
    ESimple tb b        <- translateNode fBranch
    case typeEq ta tb of
      Just Refl -> pure $ ESimple ta $ IfThenElse cond' a b
      _         -> throwError' (BranchesDifferentTypes (EType ta) (EType tb))

  AST_NFun _node "pact-version" [] -> pure $ ESimple TStr PactVersion

  AST_WithRead node table key bindings schemaNode body -> do
    schema            <- translateSchema schemaNode
    ESimple TStr key' <- translateNode key
    tid               <- tagRead node schema
    let readT = EObject schema $ Read tid (TableName (T.unpack table)) schema key'
    nodeContext node $
      translateObjBinding bindings schema body readT

  AST_Bind node objectA bindings schemaNode body -> do
    schema  <- translateSchema schemaNode
    objectT <- translateNode objectA
    nodeContext node $
      translateObjBinding bindings schema body objectT

  AST_AddTime time seconds
    | seconds ^. aNode . aTy == TyPrim TyInteger ||
      seconds ^. aNode . aTy == TyPrim TyDecimal -> do
      ESimple TTime time' <- translateNode time
      ESimple ty seconds' <- translateNode seconds

      case ty of
        TInt ->
          pure $ ESimple TTime $ CoreTerm $ IntAddTime time' seconds'
        TDecimal ->
          pure $ ESimple TTime $ CoreTerm $ DecAddTime time' seconds'
        _ -> throwError' $ MonadFailure $
          "Unexpected type for seconds in add-time " ++ show ty

  AST_Read node table key -> do
    ESimple TStr key' <- translateNode key
    schema <- translateSchema node
    tid <- tagRead node schema
    pure $ EObject schema $ Read tid (TableName (T.unpack table)) schema key'

  -- Note: this won't match if the columns are not a list literal
  AST_ReadCols node table key columns -> do
    ESimple TStr key' <- translateNode key
    (Schema fields) <- translateSchema node
    columns' <- fmap Set.fromList $ for columns $ \case
      AST_Lit (LString col) -> pure col
      bad                   -> throwError' (NonStaticColumns bad)
    let schema = Schema $
          Map.filterWithKey (\k _ -> k `Set.member` columns') fields

    tid <- tagRead node schema
    pure $ EObject schema $
      Read tid (TableName (T.unpack table)) schema key'

  AST_At node colName obj -> do
    EObject schema obj'   <- translateNode obj
    ESimple TStr colName' <- translateNode colName
    ty <- translateType node
    pure $ case ty of
      EType ty'         -> ESimple ty'     $ CoreTerm $ At schema colName' obj' ty
      EObjectTy schema' -> EObject schema' $ CoreTerm $ At schema colName' obj' ty

  AST_Obj node kvs -> do
    kvs' <- for kvs $ \(k, v) -> do
      k' <- case k of
        AST_Lit (LString t) -> pure t
        -- TODO: support non-const keys
        _                   -> throwError' $ NonConstKey k
      v' <- translateNode v
      pure (k', v')
<<<<<<< HEAD
    schema <- translateSchema (_aTy node)
    pure $ EObject schema $ CoreTerm $ LiteralObject $ Map.fromList kvs'
=======
    schema <- translateSchema node
    pure $ EObject schema $ PureTerm $ LiteralObject $ Map.fromList kvs'

  --
  -- TODO: more cases.
  --
>>>>>>> 1ff7e118

  AST_Step                -> throwError' $ NoPacts astNode
  AST_NFun _ "pact-id" [] -> throwError' $ NoPacts astNode

  AST_NFun _ f _
    | f `Set.member` Set.fromList
      ["map", "make-list", "filter", "reverse", "sort", "take", "fold"]
    -> throwError' $ NoLists astNode

  AST_NFun _ "keys" [_] -> throwError' $ NoKeys astNode

  _ -> throwError' $ UnexpectedNode astNode

runTranslation
  :: Info
  -> [Named Node]
  -> [AST Node]
  -> Except TranslateFailure ([Arg], ETerm, [TagAllocation])
runTranslation info pactArgs body = do
    (args, translationVid) <- runArgsTranslation
    (tm, tagAllocs) <- runBodyTranslation args translationVid
    pure (args, tm, tagAllocs)

  where
    runArgsTranslation :: Except TranslateFailure ([Arg], VarId)
    runArgsTranslation =
      -- Note we add () as a second value in the reader context because some
      -- methods require a reader in a pair.
      runStateT
        (runReaderT (traverse translateArg pactArgs) (info, ()))
        (VarId 1)

    runBodyTranslation
      :: [Arg] -> VarId -> Except TranslateFailure (ETerm, [TagAllocation])
    runBodyTranslation args nextVarId = fmap (fmap _tsTagAllocs) $
      flip runStateT (TranslateState [] 0 nextVarId) $
        runReaderT
          (unTranslateM (translateBody body))
          (info, mkTranslateEnv args)

textToArithOp :: Text -> Maybe ArithOp
textToArithOp = \case
  "+"   -> Just Add
  "-"   -> Just Sub
  "*"   -> Just Mul
  "/"   -> Just Div
  "^"   -> Just Pow
  "log" -> Just Log
  _     -> Nothing

textToUnaryArithOp :: Text -> Maybe UnaryArithOp
textToUnaryArithOp = \case
  "-"    -> Just Negate
  "sqrt" -> Just Sqrt
  "ln"   -> Just Ln
  "exp"  -> Just Exp
  "abs"  -> Just Abs
  -- explicitly no signum
  _      -> Nothing

textToComparisonOp :: Text -> Maybe ComparisonOp
textToComparisonOp = \case
  ">"  -> Just Gt
  "<"  -> Just Lt
  ">=" -> Just Gte
  "<=" -> Just Lte
  "="  -> Just Eq
  "!=" -> Just Neq
  _    -> Nothing

textToEqNeq :: Text -> Maybe EqNeq
textToEqNeq = \case
  "="  -> Just Eq'
  "!=" -> Just Neq'
  _    -> Nothing

textToRoundingLikeOp :: Text -> Maybe RoundingLikeOp
textToRoundingLikeOp = \case
  "round"   -> Just Round
  "ceiling" -> Just Ceiling
  "floor"   -> Just Floor
  _         -> Nothing

textToLogicalOp :: Text -> Maybe LogicalOp
textToLogicalOp = \case
  "and" -> Just AndOp
  "or"  -> Just OrOp
  "not" -> Just NotOp
  _     -> Nothing<|MERGE_RESOLUTION|>--- conflicted
+++ resolved
@@ -13,19 +13,11 @@
 
 module Pact.Analyze.Translate where
 
-<<<<<<< HEAD
-import           Control.Applicative        ((<|>), Alternative (empty))
-import           Control.Lens               (at, cons, makeLenses, view,
-                                             (%~), (.~), (<&>), (?~), (^.),
-                                             (^?), _1, _2)
-import           Control.Monad              (MonadPlus (mzero), (>=>))
-=======
 import           Control.Applicative        (Alternative (empty))
-import           Control.Lens               (at, cons, makeLenses, makePrisms,
-                                             view, (%~), (.~), (<&>), (?~),
-                                             (^.), (^?), _1, _2)
+import           Control.Lens               (at, cons, makeLenses, view, (<&>),
+                                             (?~), (^.), (^?), (%~), (.~),
+                                             (<&>), _1, _2)
 import           Control.Monad              ((>=>))
->>>>>>> 1ff7e118
 import           Control.Monad.Except       (Except, MonadError, throwError)
 import           Control.Monad.Fail         (MonadFail (fail))
 import           Control.Monad.Reader       (MonadReader (local),
@@ -477,265 +469,133 @@
       <- parseTime defaultTimeLocale Pact.simpleISO8601 (T.unpack timeLit)
     -> pure $ ESimple TTime $ lit (mkTime timeLit')
 
-<<<<<<< HEAD
-  AST_NFun_Basic fn args ->
-    let throwMalformedComp :: forall a. TranslateM a
-        throwMalformedComp = throwError' $ MalformedComparison fn args
-
-        mkComparison :: TranslateM ETerm
-        mkComparison =
-          case args of
-            [a, b] -> do
-              ESimple ta a' <- translateNode a
-              ESimple tb b' <- translateNode b
-              op <- maybe throwMalformedComp pure $ toOp comparisonOpP fn
-              case (ta, tb) of
-                (TInt, TInt) -> pure $
-                  ESimple TBool $ CoreTerm $ IntegerComparison op a' b'
-                (TDecimal, TDecimal) -> pure $
-                  ESimple TBool $ CoreTerm $ DecimalComparison op a' b'
-                (TTime, TTime) -> pure $
-                  ESimple TBool $ CoreTerm $ TimeComparison op a' b'
-                (TStr, TStr) -> pure $
-                  ESimple TBool $ CoreTerm $ StringComparison op a' b'
-                (TBool, TBool) -> pure $
-                  ESimple TBool $ CoreTerm $ BoolComparison op a' b'
-                (_, _) -> case typeEq ta tb of
-                  Just Refl -> throwMalformedComp
-                  _         -> throwError' $ TypeMismatch (EType ta) (EType tb)
-            _ -> throwMalformedComp
-
-        mkKeySetEqNeq :: TranslateM ETerm
-        mkKeySetEqNeq = case args of
-          [a, b] -> do
-            ESimple TKeySet a' <- translateNode a
-            ESimple TKeySet b' <- translateNode b
-            op <- maybe throwMalformedComp pure $ toOp eqNeqP fn
-            pure $ ESimple TBool $ CoreTerm $ KeySetEqNeq op a' b'
-          _ -> throwMalformedComp
-
-        mkObjEqNeq :: TranslateM ETerm
-        mkObjEqNeq = case args of
-          [a, b] -> do
-            EObject _ a' <- translateNode a
-            EObject _ b' <- translateNode b
-            op <- maybe throwMalformedComp pure $ toOp eqNeqP fn
-            pure $ ESimple TBool $ CoreTerm $ ObjectEqNeq op a' b'
-          _ -> throwMalformedComp
-
-        mkLogical :: TranslateM ETerm
-        mkLogical = do
-          let throwMalformed :: forall a. TranslateM a
-              throwMalformed = throwError' $ MalformedLogicalOp fn args
-
-          terms <- traverse translateNode args
-          op <- maybe throwMalformed pure $ toOp logicalOpP fn
-          case (op, terms) of
-            (NotOp, [ESimple TBool a]) -> pure $
-              ESimple TBool $ CoreTerm $ Logical op [a]
-            (_, [ESimple TBool a, ESimple TBool b]) -> pure $
-              ESimple TBool $ CoreTerm $ Logical op [a, b]
-            _ -> throwMalformed
-
-        mkArith :: TranslateM ETerm
-        mkArith = do
-          let throwMalformed :: forall a. TranslateM a
-              throwMalformed = throwError' $ MalformedArithOp fn args
-
-              mArithOp = toOp arithOpP fn
-              mRoundOp = toOp roundingLikeOpP fn
-              mUnaryOp = toOp unaryArithOpP fn
-
-          terms <- traverse translateNode args
-
-          case terms of
-            [ESimple tyA a, ESimple tyB b] ->
-              case fmap Left mArithOp <|> fmap Right mRoundOp of
-                Nothing -> throwMalformed
-                Just (Left op) ->
-                  case (tyA, tyB) of
-                    (TInt, TInt) -> pure $
-                      ESimple TInt $ inject $ IntArithOp op a b
-                    (TDecimal, TDecimal) -> pure $
-                      ESimple TDecimal $ inject $ DecArithOp op a b
-                    (TInt, TDecimal) -> pure $
-                      ESimple TDecimal $ inject $ IntDecArithOp op a b
-                    (TDecimal, TInt) -> pure $
-                      ESimple TDecimal $ inject $ DecIntArithOp op a b
-                    _ -> throwMalformed
-                Just (Right op) ->
-                  case (tyA, tyB, op) of
-                    (TDecimal, TInt, Round) -> pure $
-                      ESimple TDecimal $ inject $ RoundingLikeOp2 op a b
-                    (TDecimal, TInt, Ceiling) -> pure $
-                      ESimple TDecimal $ inject $ RoundingLikeOp2 op a b
-                    (TDecimal, TInt, Floor) -> pure $
-                      ESimple TDecimal $ inject $ RoundingLikeOp2 op a b
-                    _ -> throwMalformed
-            [ESimple tyA a] ->
-              case fmap Left mUnaryOp <|> fmap Right mRoundOp of
-                Nothing -> throwMalformed
-                Just (Left op) ->
-                  case tyA of
-                    TInt -> pure $
-                      ESimple TInt $ inject $ IntUnaryArithOp op a
-                    TDecimal -> pure $
-                      ESimple TDecimal $ inject $ DecUnaryArithOp op a
-                    _ -> throwMalformed
-                Just (Right op) ->
-                  case tyA of
-                    TDecimal ->
-                      pure $ ESimple TInt $ inject $ RoundingLikeOp1 op a
-                    _ -> throwMalformed
-            _ -> throwMalformed
-
-        mkConcat :: TranslateM ETerm
-        mkConcat = case (fn, args) of
-          (SStringConcatenation, [a, b]) -> do
-            ESimple TStr a' <- translateNode a
-            ESimple TStr b' <- translateNode b
-            pure $ ESimple TStr $ CoreTerm $ StrConcat a' b'
-          _ -> mzero
-
-        mkObjMerge :: TranslateM ETerm
-        mkObjMerge = case (fn, args) of
-          (SObjectMerge, [a, b]) -> do
-            EObject s1 o1 <- translateNode a
-            EObject s2 o2 <- translateNode b
-            pure $ EObject (s1 <> s2) $ CoreTerm $ ObjectMerge o1 o2
-          _ -> mzero
-
-        mkMod :: TranslateM ETerm
-        mkMod = case (fn, args) of
-          (SModulus, [a, b]) -> do
-            ESimple TInt a' <- translateNode a
-            ESimple TInt b' <- translateNode b
-            pure $ ESimple TInt $ inject $ ModOp a' b'
-          _ -> mzero
-
-    in asum [mkMod, mkArith, mkComparison, mkKeySetEqNeq, mkObjEqNeq,
-         mkLogical, mkConcat, mkObjMerge]
-=======
-  AST_NFun_Basic "mod" [a, b] ->  do
+  AST_NFun_Basic SModulus [a, b] ->  do
     ESimple TInt a' <- translateNode a
     ESimple TInt b' <- translateNode b
-    pure $ ESimple TInt $ Inj $ ModOp a' b'
-
-  AST_NFun_Basic fn@(textToComparisonOp -> Just op) args@[a, b] -> do
-    ESimple ta a' <- translateNode a
-    ESimple tb b' <- translateNode b
-    -- TODO: comparison for objects
-
-    case (ta, tb) of
-      (TInt, TInt)         -> pure $
-        ESimple TBool $ PureTerm $ IntegerComparison op a' b'
-      (TDecimal, TDecimal) -> pure $
-        ESimple TBool $ PureTerm $ DecimalComparison op a' b'
-      (TTime, TTime)       -> pure $
-        ESimple TBool $ PureTerm $ TimeComparison op a' b'
-      (TStr, TStr)         -> pure $
-        ESimple TBool $ PureTerm $ StringComparison op a' b'
-      (TBool, TBool)       -> pure $
-        ESimple TBool $ PureTerm $ BoolComparison op a' b'
-      (TKeySet, TKeySet)   -> case textToEqNeq fn of
-        Just op' -> pure $ ESimple TBool $ PureTerm $ KeySetEqNeq op' a' b'
-        Nothing  -> throwError' $ MalformedComparison fn args
-      (_, _) -> case typeEq ta tb of
-        Just Refl -> throwError' $ MalformedComparison fn args
-        _         -> throwError' $ TypeMismatch (EType ta) (EType tb)
-
-  AST_NFun_Basic fn@(textToComparisonOp -> Just _) args
+    pure (ESimple TInt (inject $ ModOp a' b'))
+
+  AST_NFun_Basic fn@(toOp comparisonOpP -> Just op) args@[a, b] -> do
+    aT <- translateNode a
+    bT <- translateNode b
+    case (aT, bT) of
+      (ESimple ta a', ESimple tb b') ->
+        case (ta, tb) of
+          (TInt, TInt) -> pure $
+            ESimple TBool $ inject $ IntegerComparison op a' b'
+          (TDecimal, TDecimal) -> pure $
+            ESimple TBool $ inject $ DecimalComparison op a' b'
+          (TTime, TTime) -> pure $
+            ESimple TBool $ inject $ TimeComparison op a' b'
+          (TStr, TStr) -> pure $
+            ESimple TBool $ inject $ StringComparison op a' b'
+          (TBool, TBool) -> pure $
+            ESimple TBool $ inject $ BoolComparison op a' b'
+          (TKeySet, TKeySet) -> do
+            op' <- maybe (throwError' $ MalformedComparison fn args) pure $
+              toOp eqNeqP fn
+            pure $ ESimple TBool $ inject $ KeySetEqNeq op' a' b'
+          (_, _) -> case typeEq ta tb of
+            Just Refl -> throwError' $ MalformedComparison fn args
+            _         -> throwError' $ TypeMismatch (EType ta) (EType tb)
+      (EObject _ a', EObject _ b') -> do
+        op' <- maybe (throwError' $ MalformedComparison fn args) pure $
+          toOp eqNeqP fn
+        pure $ ESimple TBool $ inject $ ObjectEqNeq op' a' b'
+      (_, _) ->
+        throwError' $ MalformedComparison fn args
+
+  AST_NFun_Basic fn@(toOp comparisonOpP -> Just _) args
     -> throwError' $ MalformedComparison fn args
 
   -- logical: not, and, or
 
-  AST_NFun_Basic "not" [a] -> do
+  AST_NFun_Basic SLogicalNegation [a] -> do
     ESimple TBool a' <- translateNode a
-    pure $ ESimple TBool $ Inj $ Logical NotOp [a']
+    pure $ ESimple TBool $ inject $ Logical NotOp [a']
 
   AST_NFun_Basic fn args@[a, b]
-    | fn == "and" || fn == "or" -> do
+    | fn == SLogicalConjunction || fn == SLogicalDisjunction -> do
       ESimple tyA a' <- translateNode a
       ESimple tyB b' <- translateNode b
       case (tyA, tyB) of
         (TBool, TBool) -> case fn of
-          "and" -> pure $ ESimple TBool $ Inj $ Logical AndOp [a', b']
-          "or"  -> pure $ ESimple TBool $ Inj $ Logical OrOp [a', b']
+          SLogicalConjunction -> pure $
+            ESimple TBool $ inject $ Logical AndOp [a', b']
+          SLogicalDisjunction -> pure $
+            ESimple TBool $ inject $ Logical OrOp [a', b']
           _     -> error "impossible"
         _ -> throwError' $ MalformedLogicalOp fn args
 
-  AST_NFun_Basic fn@(textToLogicalOp -> Just _) args
+  AST_NFun_Basic fn@(toOp logicalOpP -> Just _) args
     -> throwError' $ MalformedLogicalOp fn args
 
   -- arithmetic
 
-  AST_NFun_Basic fn args@[a, b]
-    | fn `Set.member` Set.fromList ["round", "ceiling", "floor"] -> do
+  AST_NFun_Basic fn@(toOp roundingLikeOpP -> Just op) args@[a, b] -> do
       ESimple tyA a' <- translateNode a
       ESimple tyB b' <- translateNode b
-      case (tyA, tyB, fn) of
-        (TDecimal, TInt, "round")   -> pure $
-          ESimple TDecimal $ Inj $ RoundingLikeOp2 Round a' b'
-        (TDecimal, TInt, "ceiling") -> pure $
-          ESimple TDecimal $ Inj $ RoundingLikeOp2 Ceiling a' b'
-        (TDecimal, TInt, "floor")   -> pure $
-          ESimple TDecimal $ Inj $ RoundingLikeOp2 Floor a' b'
+      case (tyA, tyB, op) of
+        (TDecimal, TInt, Round)   -> pure $
+          ESimple TDecimal $ inject $ RoundingLikeOp2 op a' b'
+        (TDecimal, TInt, Ceiling) -> pure $
+          ESimple TDecimal $ inject $ RoundingLikeOp2 op a' b'
+        (TDecimal, TInt, Floor)   -> pure $
+          ESimple TDecimal $ inject $ RoundingLikeOp2 op a' b'
         _ -> throwError' $ MalformedArithOp fn args
 
-  AST_NFun_Basic fn [a]
-    | fn `Set.member` Set.fromList
-      ["-", "sqrt", "ln", "exp", "abs", "round", "ceiling", "floor"]
-    -> do
+  AST_NFun_Basic fn@(toOp roundingLikeOpP -> Just op) args@[a] -> do
       ESimple ty a' <- translateNode a
-      case (fn, ty) of
-        ("-",    TInt) -> pure $ ESimple TInt $ Inj $ IntUnaryArithOp Negate a'
-        ("sqrt", TInt) -> pure $ ESimple TInt $ Inj $ IntUnaryArithOp Sqrt a'
-        ("ln",   TInt) -> pure $ ESimple TInt $ Inj $ IntUnaryArithOp Ln a'
-        ("exp",  TInt) -> pure $ ESimple TInt $ Inj $ IntUnaryArithOp Exp a'
-        ("abs",  TInt) -> pure $ ESimple TInt $ Inj $ IntUnaryArithOp Abs a'
-
-        ("-",    TDecimal) -> pure $ ESimple TDecimal $ Inj $ DecUnaryArithOp Negate a'
-        ("sqrt", TDecimal) -> pure $ ESimple TDecimal $ Inj $ DecUnaryArithOp Sqrt a'
-        ("ln",   TDecimal) -> pure $ ESimple TDecimal $ Inj $ DecUnaryArithOp Ln a'
-        ("exp",  TDecimal) -> pure $ ESimple TDecimal $ Inj $ DecUnaryArithOp Exp a'
-        ("abs",  TDecimal) -> pure $ ESimple TDecimal $ Inj $ DecUnaryArithOp Abs a'
-
-        ("round",   TDecimal) -> pure $ ESimple TInt $ Inj $ RoundingLikeOp1 Round a'
-        ("ceiling", TDecimal) -> pure $ ESimple TInt $ Inj $ RoundingLikeOp1 Ceiling a'
-        ("floor",   TDecimal) -> pure $ ESimple TInt $ Inj $ RoundingLikeOp1 Floor a'
-        _ -> throwError' $ MalformedArithOp fn [a]
-
-  AST_NFun_Basic "+" [a, b] -> do
-    ESimple tyA a' <- translateNode a
-    ESimple tyB b' <- translateNode b
-    case (tyA, tyB) of
-      (TStr, TStr)         -> pure $ ESimple TStr $ Inj $ StrConcat a' b'
-      (TInt, TInt)         -> pure $ ESimple TInt $ Inj $ IntArithOp Add a' b'
-      (TDecimal, TDecimal) -> pure $ ESimple TDecimal $ Inj $ DecArithOp Add a' b'
-      (TInt, TDecimal)     -> pure $ ESimple TDecimal $ Inj $ IntDecArithOp Add a' b'
-      (TDecimal, TInt)     -> pure $ ESimple TDecimal $ Inj $ DecIntArithOp Add a' b'
-      -- TODO(joel): handle other forms of plus! (object merging)
-      _ -> throwError' $ MalformedArithOp "+" [a, b]
-
-  AST_NFun_Basic fn args@[a, b]
-    | fn `Set.member` Set.fromList ["-", "*", "/", "^"] -> do
+      case ty of
+        TDecimal -> pure $ ESimple TInt $ inject $ RoundingLikeOp1 op a'
+        _ -> throwError' $ MalformedArithOp fn args
+
+  AST_NFun_Basic fn@(toOp unaryArithOpP -> Just op) args@[a] -> do
+      ESimple ty a' <- translateNode a
+      case ty of
+        TInt -> pure $ ESimple TInt $ inject $ IntUnaryArithOp op a'
+        TDecimal -> pure $ ESimple TDecimal $ inject $ DecUnaryArithOp op a'
+        _ -> throwError' $ MalformedArithOp fn args
+
+  --
+  -- NOTE: We don't use a feature symbol here because + is overloaded across
+  -- multiple (3) features.
+  --
+  AST_NFun_Basic fn@"+" args@[a, b] -> do
+    aT <- translateNode a
+    bT <- translateNode b
+    case (aT, bT) of
+      (ESimple tyA a', ESimple tyB b') ->
+        case (tyA, tyB) of
+          -- Feature 1: string concatenation
+          (TStr, TStr)         -> pure $ ESimple TStr $ inject $ StrConcat a' b'
+          -- Feature 2: arithmetic addition
+          (TInt, TInt)         -> pure $ ESimple TInt $ inject $ IntArithOp Add a' b'
+          (TDecimal, TDecimal) -> pure $ ESimple TDecimal $ inject $ DecArithOp Add a' b'
+          (TInt, TDecimal)     -> pure $ ESimple TDecimal $ inject $ IntDecArithOp Add a' b'
+          (TDecimal, TInt)     -> pure $ ESimple TDecimal $ inject $ DecIntArithOp Add a' b'
+          _ -> throwError' $ MalformedArithOp fn args
+      (EObject s1 o1, EObject s2 o2) ->
+        -- Feature 3: object merge
+        pure $ EObject (s1 <> s2) $ inject $ ObjectMerge o1 o2
+      (_, _) ->
+        throwError' $ MalformedArithOp fn args
+
+  AST_NFun_Basic fn@(toOp arithOpP -> Just op) args@[a, b] -> do
       ESimple tyA a' <- translateNode a
       ESimple tyB b' <- translateNode b
-      let Just op = textToArithOp fn
       case (tyA, tyB) of
         (TInt, TInt)         -> pure $
-          ESimple TInt $ Inj $ IntArithOp op a' b'
+          ESimple TInt $ inject $ IntArithOp op a' b'
         (TDecimal, TDecimal) -> pure $
-          ESimple TDecimal $ Inj $ DecArithOp op a' b'
+          ESimple TDecimal $ inject $ DecArithOp op a' b'
         (TInt, TDecimal)     -> pure $
-          ESimple TDecimal $ Inj $ IntDecArithOp op a' b'
+          ESimple TDecimal $ inject $ IntDecArithOp op a' b'
         (TDecimal, TInt)     -> pure $
-          ESimple TDecimal $ Inj $ DecIntArithOp op a' b'
+          ESimple TDecimal $ inject $ DecIntArithOp op a' b'
         _ -> throwError' $ MalformedArithOp fn args
 
-  AST_NFun_Basic fn@(textToArithOp -> Just _) args
+  AST_NFun_Basic fn@(toOp arithOpP -> Just _) args
     -> throwError' $ MalformedArithOp fn args
->>>>>>> 1ff7e118
 
   AST_NFun node (toOp writeTypeP -> Just writeType) [ShortTableName tn, row, obj] -> do
     ESimple TStr row'   <- translateNode row
@@ -818,17 +678,8 @@
         _                   -> throwError' $ NonConstKey k
       v' <- translateNode v
       pure (k', v')
-<<<<<<< HEAD
-    schema <- translateSchema (_aTy node)
+    schema <- translateSchema node
     pure $ EObject schema $ CoreTerm $ LiteralObject $ Map.fromList kvs'
-=======
-    schema <- translateSchema node
-    pure $ EObject schema $ PureTerm $ LiteralObject $ Map.fromList kvs'
-
-  --
-  -- TODO: more cases.
-  --
->>>>>>> 1ff7e118
 
   AST_Step                -> throwError' $ NoPacts astNode
   AST_NFun _ "pact-id" [] -> throwError' $ NoPacts astNode
