--- conflicted
+++ resolved
@@ -131,18 +131,13 @@
   -> [(Text, UniqueId, Pact.Type TC.UserType)]
   -> Map Node (Text, UniqueId)
   -> IO CheckResult
-<<<<<<< HEAD
 checkFunctionBody tables mCheck body argTys nodeNames =
-  case runExcept (evalStateT (runReaderT (unTranslateM (translateBody body)) nodeNames) 0) of
-=======
-checkFunctionBody tables (Just check) body argTys nodeNames =
   case runExcept
     (runGenTFrom
       (UniqueId (length argTys))
       (runReaderT
         (unTranslateM (translateBody body))
         nodeNames)) of
->>>>>>> 0451180a
     Left reason ->
       pure $ Left $ TranslateFailure reason
 
@@ -189,57 +184,6 @@
           Nothing -> checkResult
           Just cf -> Left (AnalyzeFailure cf)
 
-<<<<<<< HEAD
-=======
-checkFunctionBody tables Nothing body argTys nodeNames =
-  case runExcept
-    (runGenTFrom
-      (UniqueId (length argTys))
-      (runReaderT
-        (unTranslateM (translateBody body))
-        nodeNames)) of
-    Left reason ->
-      pure $ Left $ TranslateFailure reason
-
-    Right tm -> case mkArgs argTys of
-      Left unsupportedArg ->
-        pure $ Left $ AnalyzeFailure $ UnhandledTerm $ "argument: " <> unsupportedArg
-
-      Right args -> do
-        compileFailureVar <- newEmptyMVar
-
-        checkResult <- runProvable $ do
-          let tables' = tables & traverse %~ (\(a, b, _c) -> (a, b))
-              aEnv    = mkAnalyzeEnv args tables
-              state0  = mkInitialAnalyzeState tables'
-
-              go :: Analyze AVal -> Symbolic (S Bool)
-              go act = do
-                let eAnalysis = runIdentity $ runExceptT $ runRWST (runAnalyze act) aEnv state0
-                case eAnalysis of
-                  Left cf -> do
-                    liftIO $ putMVar compileFailureVar cf
-                    pure false
-                  Right (propResult, state1, constraints) -> do
-                    let qEnv = mkQueryEnv aEnv state1 propResult
-                    runConstraints constraints
-                    eQuery <- runExceptT $ runReaderT (queryAction checkInvariantsHeld) qEnv
-                    case eQuery of
-                      Left cf' -> do
-                        liftIO $ putMVar compileFailureVar cf'
-                        pure false
-                      Right symAction -> pure symAction
-
-          case tm of
-            ETerm   body'' _ -> go . fmap mkAVal . analyzeTerm $ body''
-            EObject body'' _ -> go . fmap AnObj . analyzeTermO $ body''
-
-        mVarVal <- tryTakeMVar compileFailureVar
-        pure $ case mVarVal of
-          Nothing -> checkResult
-          Just cf -> Left (AnalyzeFailure cf)
-
->>>>>>> 0451180a
 checkTopFunction
   :: [(Text, TC.UserType, [(Text, SchemaInvariant Bool)])]
   -> TopLevel Node
