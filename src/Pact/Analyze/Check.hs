--- conflicted
+++ resolved
@@ -57,27 +57,6 @@
 import           Data.Traversable          (for)
 import           Prelude                   hiding (exp)
 
-<<<<<<< HEAD
-import           Pact.Typechecker     (typecheckTopLevel)
-import           Pact.Types.Lang      (pattern ColonExp, pattern CommaExp,
-                                       Info, mModel, renderInfo, renderParsed,
-                                       tMeta, _tDef, tDef, _dDefName, dMeta)
-import           Pact.Types.Runtime   (Exp, ModuleData(..), ModuleName,
-                                       Ref (Ref), mdRefMap, mdModule,
-                                       Term (TConst, TDef, TSchema, TTable),
-                                       asString, getInfo, tShow)
-import qualified Pact.Types.Runtime   as Pact
-import           Pact.Types.Term      (DefName(..),moduleDefName)
-import           Pact.Types.Typecheck (AST,
-                                       Fun (FDefun, _fArgs, _fBody, _fInfo),
-                                       Named, Node, TcId (_tiInfo),
-                                       TopLevel (TopConst, TopFun, TopTable),
-                                       UserType (_utFields, _utName), runTC,
-                                       tcFailures)
-import qualified Pact.Types.Typecheck as TC
-
-import           Pact.Analyze.Alloc     (runAlloc)
-=======
 import           Pact.Typechecker          (typecheckTopLevel)
 import           Pact.Types.Lang           (pattern ColonExp, pattern CommaExp,
                                             Info, dMeta, mModel, renderInfo,
@@ -99,7 +78,6 @@
 import qualified Pact.Types.Typecheck      as TC
 
 import           Pact.Analyze.Alloc        (runAlloc)
->>>>>>> aa5178e1
 import           Pact.Analyze.Errors
 import           Pact.Analyze.Eval         hiding (invariants)
 import           Pact.Analyze.Model        (allocArgs, allocModelTags,
@@ -826,26 +804,15 @@
   -> Check          -- ^ the check we're running
   -> ExceptT VerificationFailure IO CheckResult
 verifyCheck moduleData funName check = do
-<<<<<<< HEAD
   let info       = dummyInfo
       module'    = moduleData ^. mdModule
       moduleName = moduleDefName module'
       modules    = HM.fromList [(moduleName, moduleData)]
-=======
-  let info    = dummyInfo
-      modName = moduleName moduleData
-      modules = HM.fromList [(modName, moduleData)]
-
->>>>>>> aa5178e1
       moduleFun :: ModuleData -> Text -> Maybe Ref
       moduleFun ModuleData{..} name = name `HM.lookup` _mdRefMap
 
   tables <- withExceptT ModuleParseFailure $ moduleTables modules moduleData
   case moduleFun moduleData funName of
     Just funRef -> ExceptT $
-<<<<<<< HEAD
-      Right . head <$> verifyFunctionProps tables funRef funName [Located info check]
-=======
       Right . head <$> verifyFunctionProps modName tables funRef funName [Located info check]
->>>>>>> aa5178e1
     Nothing -> pure $ Left $ CheckFailure info $ NotAFunction funName