--- conflicted
+++ resolved
@@ -1552,16 +1552,10 @@
   GuardPasses _ _
     -> error "GuardPasses should only appear inside of an Enforce"
 
-<<<<<<< HEAD
   WithCapability a x    -> parensSep ["with-capability", pretty a, prettyTerm ty x]
   Granting _ _ x        -> prettyTerm ty x
+  HasGrant _ _ _        -> error "HasGrant should only appear inside of an Enforce"
   Read _ _ tab x        -> parensSep ["read", pretty tab, pretty x]
-=======
-  WithCapability a x   -> parensSep ["with-capability", pretty a, prettyTerm ty x]
-  Granting _ _ x       -> prettyTerm ty x
-  HasGrant _ _ _       -> error "HasGrant should only appear inside of an Enforce"
-  Read _ _ tab x       -> parensSep ["read", pretty tab, pretty x]
->>>>>>> 641542c1
   Write ty' _ _ tab x y -> parensSep ["write", pretty tab, pretty x, singPrettyTm ty' y]
   PactVersion           -> parensSep ["pact-version"]
   Format x y            -> parensSep ["format", pretty x, pretty y]
