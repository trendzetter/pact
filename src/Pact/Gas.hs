--- conflicted
+++ resolved
@@ -31,13 +31,9 @@
   let
     (info,name) = either id (_faInfo &&& _faName) i
     g1 = runGasModel _geGasModel name args
-<<<<<<< HEAD
   glref <- view eeGasLog
-  liftIO $ modifyIORef' glref ((renderCompactText' (pretty name <> ":" <> pretty args),g1):)
-=======
->>>>>>> 5f5aa8ee
   let gUsed = g0 + g1
-  evalLogGas %= fmap ((renderCompactText' (pretty name <> ":" <> pretty args <> ":currTotalGas=" <> pretty gUsed),g1):)
+  liftIO $ modifyIORef' glref ((renderCompactText' (pretty name <> ":" <> pretty args <> ":currTotalGas=" <> pretty gUsed),g1):)
   putGas gUsed
   if gUsed > fromIntegral _geGasLimit then
     throwErr GasError info $ "Gas limit (" <> pretty _geGasLimit <> ") exceeded: " <> pretty gUsed
