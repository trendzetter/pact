{-# LANGUAGE OverloadedStrings #-}
{-# LANGUAGE DeriveGeneric #-}
{-# LANGUAGE GeneralizedNewtypeDeriving #-}
{-# LANGUAGE TemplateHaskell #-}
-- |
-- Module      :  Pact.Types.Keyset
-- Copyright   :  (C) 2022 Stuart Popejoy
-- License     :  BSD-style (see the file LICENSE)
-- Maintainer  :  Stuart Popejoy <stuart@kadena.io>
--
-- A Pact Keyset encapsulates the notion of a 'PublicKeyText'
-- into a predicate that matches the image of the public key
-- against some set in the environment representing public keys
-- used to sign the currently operational transaction.
--
-- This is an opinionated approach designed to guarantee that
-- whenever a single key is used as a guard,
-- a multi-sig set can also be used.
--
-- This module also includes 'KeyFormat' and related functions
-- for validating keyset key formats.
--

module Pact.Types.KeySet
  ( PublicKeyText(..)
  , KeySet(..)
  , KeySetName(..)
  , mkKeySet
  , KeyFormat
  , ed25519Hex
  , isHexDigitLower
  , keyFormats
  , validateKeyFormat
  , enforceKeyFormats
  , keysetNameParser
  , qualifiedKeysetNameParser
  , parseAnyKeysetName
  , parseQualifiedKeySetName
  , ksKeys
  , ksPredFun
  ) where

import Control.Applicative ( Alternative((<|>)) )
import Control.DeepSeq
import Control.Monad
import Control.Lens hiding ((.=))
import Data.Aeson
import Data.Attoparsec.Text (parseOnly, takeText, Parser)
import Data.Char
import Data.Default
import Data.Foldable
import Data.Maybe
import Data.Serialize (Serialize)
import Data.Set (Set)
import qualified Data.Set as S
import Data.String
import Data.Text (Text)
import qualified Data.Text as T
import qualified Data.Text.Encoding as T
import GHC.Generics
import Test.QuickCheck

import Pact.Types.Names
import Pact.Types.Pretty hiding (dot)
import Pact.Types.SizeOf
import Pact.Types.Util
import Pact.Types.Parser (style)

import Text.Parser.Combinators (eof)
import Text.Parser.Token

-- -------------------------------------------------------------------------- --
-- PublicKey

-- | Public key in UTF8 encoded textual format
--
-- TODO: what exactly is the format?
--
newtype PublicKeyText = PublicKeyText { _pubKey :: T.Text }
  deriving (Eq,Ord,Generic,IsString,AsString,Show)

instance SizeOf PublicKeyText where
    sizeOf ver (PublicKeyText k) = sizeOf ver (T.encodeUtf8 k)

instance Arbitrary PublicKeyText where
  arbitrary = PublicKeyText . T.pack <$> vectorOf 64 genValidPublicKeyChar
    where genValidPublicKeyChar = suchThat arbitraryASCIIChar isAlphaNum
<<<<<<< HEAD
instance Serialize PublicKey
instance NFData PublicKey
instance FromJSON PublicKey where
  parseJSON = withText "PublicKey" (return . PublicKey . encodeUtf8)
instance ToJSON PublicKey where
  toJSON = toJSON . decodeUtf8 . _pubKey
  toEncoding = toEncoding . decodeUtf8 . _pubKey
  {-# INLINE toJSON #-}
  {-# INLINE toEncoding #-}
=======
instance Serialize PublicKeyText
instance NFData PublicKeyText
instance FromJSON PublicKeyText where
  parseJSON = withText "PublicKeyText" (return . PublicKeyText)
instance ToJSON PublicKeyText where
  toJSON = toJSON . _pubKey
>>>>>>> 0f22b415

instance Pretty PublicKeyText where
  pretty (PublicKeyText s) = pretty s

-- -------------------------------------------------------------------------- --
-- KeySet

-- | KeySet pairs keys with a predicate function name.
data KeySet = KeySet
  { _ksKeys :: !(Set PublicKeyText)
  , _ksPredFun :: !Name
  } deriving (Eq,Generic,Show,Ord)
makeLenses ''KeySet

instance NFData KeySet

instance Pretty KeySet where
  pretty (KeySet ks f) = "KeySet" <+> commaBraces
    [ "keys: " <> prettyList (toList ks)
    , "pred: " <> pretty f
    ]

instance SizeOf KeySet where
  sizeOf ver (KeySet pkArr ksPred) =
    (constructorCost 2) + (sizeOf ver pkArr) + (sizeOf ver ksPred)

instance Arbitrary KeySet where
  arbitrary = do
    pks <- listOf1 arbitrary
    name <- frequency
      [ (3, pure "keys-all")
      , (2, pure "keys-any")
      , (1, pure "keys-2")
      , (1, genBareText)
      ]
    pure $ mkKeySet pks name

-- | allow `{ "keys": [...], "pred": "..." }`, `{ "keys": [...] }`, and just `[...]`,
-- | the latter cases defaulting to "keys-all"
instance FromJSON KeySet where
    parseJSON v = withObject "KeySet" keyListPred v <|> keyListOnly
      where
        defPred = Name (BareName "keys-all" def)

        keyListPred o = KeySet
          <$> o .: "keys"
          <*> (fromMaybe defPred <$> o .:? "pred")

        keyListOnly = KeySet
          <$> parseJSON v
          <*> pure defPred

keySetProperties :: JsonProperties KeySet
keySetProperties o =
  [ "pred" .= _ksPredFun o
  , "keys" .= S.toList (_ksKeys o)
  ]

instance ToJSON KeySet where
  toJSON = enableToJSON "Pact.Types.KeySet.KeySet" . object . keySetProperties
  toEncoding = pairs . mconcat . keySetProperties
  {-# INLINE toJSON #-}
  {-# INLINE toEncoding #-}

-- -------------------------------------------------------------------------- --
-- KeySetName

data KeySetName
  = KeySetName
  { _ksnName :: Text
  , _ksnNamespace :: Maybe NamespaceName
  } deriving (Eq, Ord, Show, Generic)

instance IsString KeySetName where
  fromString ksn = case parseAnyKeysetName (T.pack ksn) of
    Left e -> error e
    Right ks -> ks

instance NFData KeySetName

instance SizeOf KeySetName where
  sizeOf ver = sizeOf ver . asString

instance FromJSON KeySetName where
  parseJSON v =
    newKs v <|> oldKs v
    where
    oldKs = withText "KeySetName" (pure . (`KeySetName` Nothing))
    newKs =
      withObject "KeySetName" $ \o -> KeySetName
        <$> o .: "ksn"
        <*> (fromMaybe Nothing <$> o .:? "ns")

keySetNameProperties :: JsonProperties KeySetName
keySetNameProperties o =
  [ "ns" .= _ksnNamespace o
  , "ksn" .= _ksnName o
  ]

instance ToJSON KeySetName where

  toJSON ks@(KeySetName k n) = enableToJSON "Pact.Types.KeySet.KeySetName" $ case n of
    Nothing -> toJSON k
    Just{} -> object $ keySetNameProperties ks

  toEncoding ks@(KeySetName k n) = case n of
    Nothing -> toEncoding k
    Just{} -> pairs $ mconcat $ keySetNameProperties ks

  {-# INLINE toJSON #-}
  {-# INLINE toEncoding #-}

instance AsString KeySetName where
  asString (KeySetName n mns) = case mns of
    Nothing -> n
    Just (NamespaceName ns) -> ns <> "." <> n

instance Arbitrary KeySetName where
  arbitrary = KeySetName
    <$> genBareText
    <*> (Just . NamespaceName <$> genBareText)

instance Pretty KeySetName where
  pretty ksn = "'" <> pretty (asString ksn)

keysetNameParser :: Parser KeySetName
keysetNameParser =
  qualifiedKeysetNameParser <|> woNs
  where
    -- legacy support for keyset names must support both
    -- whitespace spaces as well as names like "SB <2>".
    woNs = do
      t <- takeText
      guard $ not $ T.null t
      return $ KeySetName t Nothing

qualifiedKeysetNameParser :: Parser KeySetName
qualifiedKeysetNameParser = do
  ns <- NamespaceName <$> ident style
  kn <- dot *> ident style <* eof
  pure $ KeySetName kn (Just ns)

parseAnyKeysetName
  :: Text
  -> Either String KeySetName
parseAnyKeysetName
  = parseOnly keysetNameParser

parseQualifiedKeySetName
  :: Text
  -> Either String KeySetName
parseQualifiedKeySetName
  = parseOnly qualifiedKeysetNameParser

-- | Smart constructor for a simple list and barename predicate.
mkKeySet :: [PublicKeyText] -> Text -> KeySet
mkKeySet pks p = KeySet
  (S.fromList pks)
  (Name $ BareName p def)

-- | A predicate for public key format validation.
type KeyFormat = PublicKeyText -> Bool

-- | Current "Kadena" ED-25519 key format: 64-length hex.
ed25519Hex :: KeyFormat
ed25519Hex (PublicKeyText k) = T.length k == 64 && T.all isHexDigitLower k

-- | Lower-case hex numbers.
isHexDigitLower :: Char -> Bool
isHexDigitLower c =
  -- adapted from GHC.Unicode#isHexDigit
  isDigit c || (fromIntegral (ord c - ord 'a')::Word) <= 5

-- | Supported key formats.
keyFormats :: [KeyFormat]
keyFormats = [ed25519Hex]

-- | Validate 'PublicKeyText' against 'keyFormats'.
validateKeyFormat :: PublicKeyText -> Bool
validateKeyFormat k = any ($ k) keyFormats

-- | Enforce valid 'KeySet' keys, evaluating error action on failure.
enforceKeyFormats :: Monad m => (PublicKeyText -> m ()) -> KeySet -> m ()
enforceKeyFormats err (KeySet ks _p) = traverse_ go ks
  where
    go k = unless (validateKeyFormat k) $ err k<|MERGE_RESOLUTION|>--- conflicted
+++ resolved
@@ -85,24 +85,15 @@
 instance Arbitrary PublicKeyText where
   arbitrary = PublicKeyText . T.pack <$> vectorOf 64 genValidPublicKeyChar
     where genValidPublicKeyChar = suchThat arbitraryASCIIChar isAlphaNum
-<<<<<<< HEAD
-instance Serialize PublicKey
-instance NFData PublicKey
-instance FromJSON PublicKey where
-  parseJSON = withText "PublicKey" (return . PublicKey . encodeUtf8)
-instance ToJSON PublicKey where
-  toJSON = toJSON . decodeUtf8 . _pubKey
-  toEncoding = toEncoding . decodeUtf8 . _pubKey
-  {-# INLINE toJSON #-}
-  {-# INLINE toEncoding #-}
-=======
 instance Serialize PublicKeyText
 instance NFData PublicKeyText
 instance FromJSON PublicKeyText where
   parseJSON = withText "PublicKeyText" (return . PublicKeyText)
 instance ToJSON PublicKeyText where
   toJSON = toJSON . _pubKey
->>>>>>> 0f22b415
+  toEncoding = toEncoding . _pubKey
+  {-# INLINE toJSON #-}
+  {-# INLINE toEncoding #-}
 
 instance Pretty PublicKeyText where
   pretty (PublicKeyText s) = pretty s
