--- conflicted
+++ resolved
@@ -174,36 +174,6 @@
     } deriving (Eq, Show)
 makeLenses ''RefStore
 instance Default RefStore where def = RefStore HM.empty
-
-<<<<<<< HEAD
-data PactContinuation = PactContinuation
-  { _pcDef :: Def Ref
-  , _pcArgs :: [PactValue]
-  } deriving (Eq,Show,Generic)
-instance ToJSON PactContinuation where toJSON = lensyToJSON 3
-instance FromJSON PactContinuation where parseJSON = lensyParseJSON 3
-
--- | Result of evaluation of a 'defpact'.
-data PactExec = PactExec
-  { -- | Count of steps in pact (discovered when code is executed)
-    _peStepCount :: Int
-    -- | Yield value if invoked
-  , _peYield :: !(Maybe (ObjectMap PactValue))
-    -- | Whether step was executed (in private cases, it can be skipped)
-  , _peExecuted :: Bool
-    -- | Step that was executed or skipped
-  , _peStep :: Int
-    -- | Pact id. On a new pact invocation, is copied from tx id.
-  , _pePactId :: PactId
-    -- | Strict (in arguments) application of pact, for future step invocations.
-  , _peContinuation :: PactContinuation
-  } deriving (Eq,Show,Generic)
-makeLenses ''PactExec
-instance ToJSON PactExec where toJSON = lensyToJSON 3
-instance FromJSON PactExec where parseJSON = lensyParseJSON 3
-
-=======
->>>>>>> d9a35f6e
 
 -- | Indicates level of db access offered in current Eval monad.
 data Purity =
