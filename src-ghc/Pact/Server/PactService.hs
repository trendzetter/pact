{-# LANGUAGE RecordWildCards #-}
{-# LANGUAGE ScopedTypeVariables #-}
{-# LANGUAGE OverloadedStrings #-}

-- |
-- Module      :  Pact.Server.PactService
-- Copyright   :  (C) 2016 Stuart Popejoy
-- License     :  BSD-style (see the file LICENSE)
-- Maintainer  :  Stuart Popejoy <stuart@kadena.io>
--
-- Service to provide Pact interpreter and backend.
--

module Pact.Server.PactService where

import Prelude

import Control.Exception.Safe
import Control.Monad.Except
import Control.Monad.Reader
import Data.Aeson as A
import Data.Int (Int64)
import Data.Maybe (fromMaybe)
import Data.Word (Word64)
import Data.Default

import Pact.Gas
import Pact.Interpreter
import Pact.Parse (ParsedDecimal(..))
import Pact.Types.Command
import Pact.Types.Gas
import Pact.Types.Logger
import Pact.Types.Persistence
import Pact.Types.RPC
import Pact.Types.Runtime hiding (PublicKey)
import Pact.Types.Server
import Pact.Types.Pretty (prettyString)


initPactService :: CommandConfig -> Loggers -> IO (CommandExecInterface PublicMeta ParsedCode)
initPactService CommandConfig {..} loggers = do
  let logger = newLogger loggers "PactService"
      klog s = logLog logger "INIT" s
      gasRate = fromMaybe 0 _ccGasRate
      gasModel = constGasModel (fromIntegral gasRate)
      blockHeight = 0
      blockTime = 0

  let mkCEI p@PactDbEnv {..} = do
        klog "Creating Pact Schema"
        initSchema p
        return CommandExecInterface
          { _ceiApplyCmd = \eMode cmd ->
              applyCmd logger _ccEntity p gasModel
                blockHeight blockTime eMode cmd (verifyCommand cmd)
          , _ceiApplyPPCmd = applyCmd logger _ccEntity p gasModel blockHeight blockTime }
  case _ccSqlite of
    Nothing -> do
      klog "Initializing pure pact"
      mkPureEnv loggers >>= mkCEI
    Just sqlc -> do
      klog "Initializing pact SQLLite"
      mkSQLiteEnv logger True sqlc loggers >>= mkCEI


applyCmd :: Logger -> Maybe EntityName -> PactDbEnv p ->
            GasModel -> Word64 -> Int64 -> ExecutionMode -> Command a ->
            ProcessedCommand PublicMeta ParsedCode -> IO CommandResult
<<<<<<< HEAD
applyCmd _ _ _ _ _ _ _ ex cmd (ProcFail s) = do
  let err = PactFailure $ PactError TxFailure (Info Nothing) [] (prettyString s)
  return $ jsonResult Nothing (cmdToRequestKey cmd) err (Gas 0) [TxLog "" "" Null] Nothing
applyCmd logger conf dbv cv gasModel bh bt exMode _ (ProcSucc cmd) = do
=======
applyCmd _ _ _ _ _ _ _ cmd (ProcFail s) = return $ jsonResult Nothing (cmdToRequestKey cmd) (Gas 0) s
applyCmd logger conf dbv gasModel bh bt exMode _ (ProcSucc cmd) = do
>>>>>>> d9a35f6e
  let pubMeta = _pMeta $ _cmdPayload cmd
      (ParsedDecimal gasPrice) = _pmGasPrice pubMeta
      gasEnv = GasEnv (fromIntegral $ _pmGasLimit pubMeta) (GasPrice gasPrice) gasModel

  let pd = PublicData pubMeta bh bt

  r <- tryAny $ runCommand (CommandEnv conf exMode dbv logger gasEnv pd) $ runPayload cmd
  case r of
    Right cr -> do
      logLog logger "DEBUG" $ "success for requestKey: " ++ show (cmdToRequestKey cmd)
      return cr
    Left e -> do
      logLog logger "ERROR" $ "tx failure for requestKey: " ++ show (cmdToRequestKey cmd) ++ ": " ++ show e
      return $ jsonResult Nothing (cmdToRequestKey cmd) (Gas 0) $
               CommandError "Command execution failed" (Just $ show e)

jsonResult :: Maybe TxId -> RequestKey -> PactResult -> Gas -> [TxLog Value] -> Maybe PactExec -> CommandResult
jsonResult tx cmd gas a logs pe = CommandResult cmd tx a gas logs pe Nothing


runPayload :: Command (Payload PublicMeta ParsedCode) -> CommandM p CommandResult
runPayload c@Command{..} = case (_pPayload _cmdPayload) of
  Exec pm -> applyExec (cmdToRequestKey c) _cmdHash (_pSigners _cmdPayload) pm
  Continuation ym -> applyContinuation (cmdToRequestKey c) _cmdHash (_pSigners _cmdPayload) ym


applyExec :: RequestKey -> PactHash -> [Signer] -> ExecMsg ParsedCode -> CommandM p CommandResult
applyExec rk hsh signers (ExecMsg parsedCode edata) = do
  CommandEnv {..} <- ask
  when (null (_pcExps parsedCode)) $ throwCmdEx "No expressions found"
  let sigs = userSigsToPactKeySet signers
      evalEnv = setupEvalEnv _ceDbEnv _ceEntity _ceMode (MsgData sigs edata Nothing (toUntypedHash hsh))
                initRefStore _ceGasEnv permissiveNamespacePolicy noSPVSupport _cePublicData
  EvalResult{..} <- liftIO $ evalExec def evalEnv parsedCode
  mapM_ (\p -> liftIO $ logLog _ceLogger "DEBUG" $ "applyExec: new pact added: " ++ show p) _erExec
  return $ jsonResult _erTxId rk _erGas $ CommandSuccess (last _erOutput)


applyContinuation :: RequestKey -> PactHash -> [Signer] -> ContMsg -> CommandM p CommandResult
applyContinuation rk hsh signers ContMsg{..} = do
  CommandEnv{..} <- ask
  -- Setup environment and get result
  let sigs = userSigsToPactKeySet signers
      pactStep = Just $ PactStep _cmStep _cmRollback _cmPactId Nothing
      evalEnv = setupEvalEnv _ceDbEnv _ceEntity _ceMode
                (MsgData sigs _cmData pactStep (toUntypedHash hsh)) initRefStore
                _ceGasEnv permissiveNamespacePolicy noSPVSupport _cePublicData
  EvalResult{..} <- liftIO $ evalContinuation def evalEnv Nothing
  return $ jsonResult _erTxId rk _erGas $ CommandSuccess (last _erOutput)<|MERGE_RESOLUTION|>--- conflicted
+++ resolved
@@ -66,15 +66,8 @@
 applyCmd :: Logger -> Maybe EntityName -> PactDbEnv p ->
             GasModel -> Word64 -> Int64 -> ExecutionMode -> Command a ->
             ProcessedCommand PublicMeta ParsedCode -> IO CommandResult
-<<<<<<< HEAD
-applyCmd _ _ _ _ _ _ _ ex cmd (ProcFail s) = do
-  let err = PactFailure $ PactError TxFailure (Info Nothing) [] (prettyString s)
-  return $ jsonResult Nothing (cmdToRequestKey cmd) err (Gas 0) [TxLog "" "" Null] Nothing
-applyCmd logger conf dbv cv gasModel bh bt exMode _ (ProcSucc cmd) = do
-=======
 applyCmd _ _ _ _ _ _ _ cmd (ProcFail s) = return $ jsonResult Nothing (cmdToRequestKey cmd) (Gas 0) s
 applyCmd logger conf dbv gasModel bh bt exMode _ (ProcSucc cmd) = do
->>>>>>> d9a35f6e
   let pubMeta = _pMeta $ _cmdPayload cmd
       (ParsedDecimal gasPrice) = _pmGasPrice pubMeta
       gasEnv = GasEnv (fromIntegral $ _pmGasLimit pubMeta) (GasPrice gasPrice) gasModel
