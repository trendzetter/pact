{-# LANGUAGE RecordWildCards #-}
{-# LANGUAGE ScopedTypeVariables #-}
{-# LANGUAGE OverloadedStrings #-}

-- |
-- Module      :  Pact.Server.PactService
-- Copyright   :  (C) 2016 Stuart Popejoy
-- License     :  BSD-style (see the file LICENSE)
-- Maintainer  :  Stuart Popejoy <stuart@kadena.io>
--
-- Service to provide Pact interpreter and backend.
--

module Pact.Server.PactService where

import Prelude

import Control.Concurrent
import Control.Exception.Safe
import Control.Monad.Except
import Control.Monad.Reader
import Data.Aeson as A
import Data.Int (Int64)
import qualified Data.Map.Strict as M
import Data.Maybe (fromMaybe)
import Data.Word (Word64)

import Pact.Gas
import Pact.Interpreter
import Pact.Parse (ParsedDecimal(..))
import Pact.Types.Command
import Pact.Types.Gas
import Pact.Types.Logger
import Pact.Types.PactValue
import Pact.Types.Persistence
import Pact.Types.RPC
import Pact.Types.Runtime hiding (PublicKey)
import Pact.Types.Server
import Pact.Types.Pretty (prettyString)


initPactService :: CommandConfig -> Loggers -> IO (CommandExecInterface PublicMeta ParsedCode)
initPactService CommandConfig {..} loggers = do
  let logger = newLogger loggers "PactService"
      klog s = logLog logger "INIT" s
      gasRate = fromMaybe 0 _ccGasRate
      gasModel = constGasModel (fromIntegral gasRate)
      blockHeight = 0
      blockTime = 0

  let mkCEI p@PactDbEnv {..} = do
        cmdVar <- newMVar (CommandState M.empty)
        klog "Creating Pact Schema"
        initSchema p
        return CommandExecInterface
          { _ceiApplyCmd = \eMode cmd ->
              applyCmd logger _ccEntity p cmdVar gasModel
                blockHeight blockTime eMode cmd (verifyCommand cmd)
          , _ceiApplyPPCmd = applyCmd logger _ccEntity p cmdVar gasModel blockHeight blockTime }
  case _ccSqlite of
    Nothing -> do
      klog "Initializing pure pact"
      mkPureEnv loggers >>= mkCEI
    Just sqlc -> do
      klog "Initializing pact SQLLite"
      mkSQLiteEnv logger True sqlc loggers >>= mkCEI


applyCmd :: Logger -> Maybe EntityName -> PactDbEnv p -> MVar CommandState ->
            GasModel -> Word64 -> Int64 -> ExecutionMode -> Command a ->
            ProcessedCommand PublicMeta ParsedCode -> IO CommandResult
<<<<<<< HEAD
applyCmd _ _ _ _ _ _ _ ex cmd (ProcFail s) = do
  let err = PactFailure $ PactError TxFailure (Info Nothing) [] (prettyString s)
  return $ jsonResult ex (cmdToRequestKey cmd) err (Gas 0) [TxLog "" "" Null] Nothing
=======
applyCmd _ _ _ _ _ _ _ _ cmd (ProcFail s) = return $ jsonResult Nothing (cmdToRequestKey cmd) (Gas 0) s
>>>>>>> fa27df6c
applyCmd logger conf dbv cv gasModel bh bt exMode _ (ProcSucc cmd) = do
  let pubMeta = _pMeta $ _cmdPayload cmd
      (ParsedDecimal gasPrice) = _pmGasPrice pubMeta
      gasEnv = GasEnv (fromIntegral $ _pmGasLimit pubMeta) (GasPrice gasPrice) gasModel

  let pd = PublicData pubMeta bh bt

  r <- tryAny $ runCommand (CommandEnv conf exMode dbv cv logger gasEnv pd) $ runPayload cmd
  case r of
    Right cr -> do
      logLog logger "DEBUG" $ "success for requestKey: " ++ show (cmdToRequestKey cmd)
      return cr
    Left e -> do
      logLog logger "ERROR" $ "tx failure for requestKey: " ++ show (cmdToRequestKey cmd) ++ ": " ++ show e
      return $ jsonResult Nothing (cmdToRequestKey cmd) (Gas 0) $
               CommandError "Command execution failed" (Just $ show e)

<<<<<<< HEAD
jsonResult :: ExecutionMode -> RequestKey -> PactResult -> Gas -> [TxLog Value] -> Maybe PactExec -> CommandResult
jsonResult ex cmd gas a logs pe = CommandResult cmd (exToTx ex) a gas logs pe Nothing
=======
jsonResult :: ToJSON a => Maybe TxId -> RequestKey -> Gas -> a -> CommandResult
jsonResult tx cmd gas a = CommandResult cmd tx (toJSON a) gas
>>>>>>> fa27df6c


runPayload :: Command (Payload PublicMeta ParsedCode) -> CommandM p CommandResult
runPayload c@Command{..} = case (_pPayload _cmdPayload) of
  Exec pm -> applyExec (cmdToRequestKey c) _cmdHash (_pSigners _cmdPayload) pm
  Continuation ym -> applyContinuation (cmdToRequestKey c) _cmdHash (_pSigners _cmdPayload) ym


applyExec :: RequestKey -> PactHash -> [Signer] -> ExecMsg ParsedCode -> CommandM p CommandResult
applyExec rk hsh signers (ExecMsg parsedCode edata) = do
  CommandEnv {..} <- ask
  when (null (_pcExps parsedCode)) $ throwCmdEx "No expressions found"
  (CommandState pacts) <- liftIO $ readMVar _ceState
  let sigs = userSigsToPactKeySet signers
      evalEnv = setupEvalEnv _ceDbEnv _ceEntity _ceMode (MsgData sigs edata Nothing (toUntypedHash hsh))
                initRefStore _ceGasEnv permissiveNamespacePolicy noSPVSupport _cePublicData
  EvalResult{..} <- liftIO $ evalExec evalEnv parsedCode
  newCmdPact <- join <$> mapM (handlePactExec _erInput) _erExec
  let newPacts = case newCmdPact of
        Nothing -> pacts
        Just cmdPact -> M.insert (_pePactId cmdPact) cmdPact pacts
  void $ liftIO $ swapMVar _ceState $ CommandState newPacts
  mapM_ (\p -> liftIO $ logLog _ceLogger "DEBUG" $ "applyExec: new pact added: " ++ show p) newCmdPact
  return $ jsonResult _erTxId rk _erGas $ CommandSuccess (last _erOutput)

handlePactExec :: Either PactContinuation [Term Name] -> PactExec -> CommandM p (Maybe PactExec)
handlePactExec (Left pc) _ = throwCmdEx $ "handlePactExec: internal error, continuation input: " ++ show pc
handlePactExec (Right em) pe = do
  unless (length em == 1) $
    throwCmdEx $ "handlePactExec: defpact execution must occur as a single command: " ++ show em
  return $ Just pe


applyContinuation :: RequestKey -> PactHash -> [Signer] -> ContMsg -> CommandM p CommandResult
applyContinuation rk hsh signers msg@ContMsg{..} = do
  env@CommandEnv{..} <- ask
  state@CommandState{..} <- liftIO $ readMVar _ceState
  case M.lookup _cmPactId _csPacts of
    Nothing -> throwCmdEx $ "applyContinuation: pact ID not found: " ++ show _cmPactId
    Just PactExec{..} -> do
      -- Verify valid ContMsg Step
      when (_cmStep < 0 || _cmStep >= _peStepCount) $ throwCmdEx $ "Invalid step value: " ++ show _cmStep
      if _cmRollback
        then when (_cmStep /= _peStep) $ throwCmdEx $ "Invalid rollback step value: Received "
             ++ show _cmStep ++ " but expected " ++ show _peStep
        else when (_cmStep /= (_peStep + 1)) $ throwCmdEx $ "Invalid continuation step value: Received "
             ++ show _cmStep ++ " but expected " ++ show (_peStep + 1)

      -- Setup environment and get result
      let sigs = userSigsToPactKeySet signers
          pactStep = Just $ PactStep _cmStep _cmRollback _cmPactId (fmap (fmap fromPactValue) _peYield)
          evalEnv = setupEvalEnv _ceDbEnv _ceEntity _ceMode
                    (MsgData sigs _cmData pactStep (toUntypedHash hsh)) initRefStore
                    _ceGasEnv permissiveNamespacePolicy noSPVSupport _cePublicData
      res <- tryAny (liftIO  $ evalContinuation evalEnv _peContinuation)

      -- Update pacts state
      case res of
        Left (SomeException ex) -> throwM ex
        Right EvalResult{..} -> do
          exec@PactExec{..} <- maybe (throwCmdEx "No pact execution in continuation exec!")
                               return _erExec
          if _cmRollback
            then rollbackUpdate env msg state
            else continuationUpdate env msg state exec
          return $ jsonResult _erTxId rk _erGas $ CommandSuccess (last _erOutput)

rollbackUpdate :: CommandEnv p -> ContMsg -> CommandState -> CommandM p ()
rollbackUpdate CommandEnv{..} ContMsg{..} CommandState{..} = do
  -- if step doesn't have a rollback function, no error thrown. Therefore, pact will be deleted
  -- from state.
  let newState = CommandState $ M.delete _cmPactId _csPacts
  liftIO $ logLog _ceLogger "DEBUG" $ "applyContinuation: rollbackUpdate: reaping pact "
    ++ show _cmPactId
  void $ liftIO $ swapMVar _ceState newState

continuationUpdate :: CommandEnv p -> ContMsg -> CommandState -> PactExec -> CommandM p ()
continuationUpdate CommandEnv{..} ContMsg{..} CommandState{..} newPactExec@PactExec{..} = do
  let nextStep = succ _cmStep
      isLast = nextStep >= _peStepCount
      updateState pacts = CommandState pacts -- never loading modules during continuations
  if isLast
    then do
      liftIO $ logLog _ceLogger "DEBUG" $ "applyContinuation: continuationUpdate: reaping pact: "
        ++ show _pePactId
      void $ liftIO $ swapMVar _ceState $ updateState $ M.delete _pePactId _csPacts
    else do
      liftIO $ logLog _ceLogger "DEBUG" $ "applyContinuation: updated state of pact "
        ++ show _pePactId ++ ": " ++ show newPactExec
      void $ liftIO $ swapMVar _ceState $ updateState $ M.insert _pePactId newPactExec _csPacts<|MERGE_RESOLUTION|>--- conflicted
+++ resolved
@@ -69,13 +69,9 @@
 applyCmd :: Logger -> Maybe EntityName -> PactDbEnv p -> MVar CommandState ->
             GasModel -> Word64 -> Int64 -> ExecutionMode -> Command a ->
             ProcessedCommand PublicMeta ParsedCode -> IO CommandResult
-<<<<<<< HEAD
 applyCmd _ _ _ _ _ _ _ ex cmd (ProcFail s) = do
   let err = PactFailure $ PactError TxFailure (Info Nothing) [] (prettyString s)
-  return $ jsonResult ex (cmdToRequestKey cmd) err (Gas 0) [TxLog "" "" Null] Nothing
-=======
-applyCmd _ _ _ _ _ _ _ _ cmd (ProcFail s) = return $ jsonResult Nothing (cmdToRequestKey cmd) (Gas 0) s
->>>>>>> fa27df6c
+  return $ jsonResult Nothing (cmdToRequestKey cmd) err (Gas 0) [TxLog "" "" Null] Nothing
 applyCmd logger conf dbv cv gasModel bh bt exMode _ (ProcSucc cmd) = do
   let pubMeta = _pMeta $ _cmdPayload cmd
       (ParsedDecimal gasPrice) = _pmGasPrice pubMeta
@@ -93,13 +89,8 @@
       return $ jsonResult Nothing (cmdToRequestKey cmd) (Gas 0) $
                CommandError "Command execution failed" (Just $ show e)
 
-<<<<<<< HEAD
-jsonResult :: ExecutionMode -> RequestKey -> PactResult -> Gas -> [TxLog Value] -> Maybe PactExec -> CommandResult
-jsonResult ex cmd gas a logs pe = CommandResult cmd (exToTx ex) a gas logs pe Nothing
-=======
-jsonResult :: ToJSON a => Maybe TxId -> RequestKey -> Gas -> a -> CommandResult
-jsonResult tx cmd gas a = CommandResult cmd tx (toJSON a) gas
->>>>>>> fa27df6c
+jsonResult :: Maybe TxId -> RequestKey -> PactResult -> Gas -> [TxLog Value] -> Maybe PactExec -> CommandResult
+jsonResult tx cmd gas a logs pe = CommandResult cmd tx a gas logs pe Nothing
 
 
 runPayload :: Command (Payload PublicMeta ParsedCode) -> CommandM p CommandResult
