{-# LANGUAGE RecordWildCards #-}
{-# LANGUAGE ScopedTypeVariables #-}
{-# LANGUAGE OverloadedStrings #-}

-- |
-- Module      :  Pact.Server.PactService
-- Copyright   :  (C) 2016 Stuart Popejoy
-- License     :  BSD-style (see the file LICENSE)
-- Maintainer  :  Stuart Popejoy <stuart@kadena.io>
--
-- Service to provide Pact interpreter and backend.
--

module Pact.Server.PactService where

import Prelude

import Control.Monad.Except
import Control.Monad.Reader
import Data.Int (Int64)
import Data.Maybe (fromMaybe)
import Data.Word (Word64)
import Data.Default
import Data.Text (Text)

import Pact.Gas
import Pact.Interpreter
import Pact.Types.Command
import Pact.Types.Gas
import Pact.Types.Logger
import Pact.Types.Persistence
import Pact.Types.RPC
import Pact.Types.Runtime
import Pact.Types.Server
import Pact.Types.Pretty (viaShow)
import Pact.Types.PactValue (PactValue)
import Pact.Types.SPV
import Data.Time.Clock.System

import qualified Pact.JSON.Encode as J
import Pact.JSON.Legacy.Value

initPactService
  :: CommandConfig
  -> Loggers
  -> SPVSupport
  -> IO (CommandExecInterface PublicMeta ParsedCode Hash)
initPactService CommandConfig {..} loggers spv = do
  let logger = newLogger loggers "PactService"
      klog s = logLog logger "INIT" s
      gasRate = fromMaybe 0 _ccGasRate
      gasModel = constGasModel (fromIntegral gasRate)
      blockHeight = 0
      blockTime = 0
      prevBlockHash = ""

  let mkCEI p@PactDbEnv {} = do
        klog "Creating Pact Schema"
        initSchema p
        return CommandExecInterface
          { _ceiApplyCmd = \eMode cmd ->
              applyCmd logger _ccEntity p gasModel
                blockHeight blockTime prevBlockHash
                spv _ccExecutionConfig
                eMode cmd (verifyCommand cmd)
          , _ceiApplyPPCmd =
              applyCmd logger _ccEntity p gasModel
                blockHeight blockTime prevBlockHash
                spv _ccExecutionConfig
          }
  case _ccSqlite of
    Nothing -> do
      klog "Initializing pure pact"
      mkPureEnv loggers >>= mkCEI
    Just sqlc -> do
      klog "Initializing pact SQLLite"
      mkSQLiteEnv logger True sqlc loggers >>= mkCEI


applyCmd :: Logger ->
            Maybe EntityName ->
            PactDbEnv p ->
            GasModel ->
            Word64 ->
            Int64 ->
            Text ->
            SPVSupport ->
            ExecutionConfig ->
            ExecutionMode ->
            Command a ->
            ProcessedCommand PublicMeta ParsedCode ->
            IO (CommandResult Hash)
applyCmd _ _ _ _ _ _ _ _ _ _ cmd (ProcFail s) =
  return $ resultFailure
           Nothing
           (cmdToRequestKey cmd)
           (PactError TxFailure def def . viaShow $ s)
applyCmd logger conf dbv gasModel bh _ pbh spv exConfig exMode _ (ProcSucc cmd) = do
  blocktime <-  (((*) 1000000) <$> systemSeconds <$> getSystemTime)

  let payload = _cmdPayload cmd
      gasEnv = GasEnv (_pmGasLimit pubMeta) (_pmGasPrice pubMeta) gasModel
      pd = PublicData pubMeta bh blocktime pbh
      pubMeta = _pMeta payload
      nid = _pNetworkId payload

  res <- catchesPactError $ runCommand
                            (CommandEnv conf exMode dbv logger gasEnv pd spv nid exConfig)
                            (runPayload cmd)
  case res of
    Right cr -> do
      logLog logger "DEBUG" $ "success for requestKey: " ++ show (cmdToRequestKey cmd)
      return cr
    Left pactErr -> do
      logLog logger "ERROR" $ "tx failure for requestKey: " ++ show (cmdToRequestKey cmd) ++ ": " ++ show pactErr
      return $ resultFailure Nothing (cmdToRequestKey cmd) pactErr


resultFailure :: Maybe TxId ->
                 RequestKey ->
                 PactError ->
                 CommandResult Hash
resultFailure tx cmd a = CommandResult cmd tx (PactResult . Left $ a) (Gas 0) Nothing Nothing Nothing []

resultSuccess :: Maybe TxId ->
                 RequestKey ->
                 Gas ->
                 PactValue ->
                 Maybe PactExec ->
                 [TxLogJson] ->
                 [PactEvent] ->
                 CommandResult Hash
resultSuccess tx cmd gas a pe l =
  CommandResult cmd tx (PactResult $ Right a) gas (Just hshLog) pe Nothing
 where
  hshLog = fullToHashLogCr l

fullToHashLogCr :: [TxLogJson] -> Hash
fullToHashLogCr = pactHash . J.encodeStrict . J.array . fmap (J.embedJson . _getTxLogJson)


runPayload :: Command (Payload PublicMeta ParsedCode) -> CommandM p (CommandResult Hash)
runPayload c@Command{..} = case (_pPayload _cmdPayload) of
  Exec pm -> applyExec (cmdToRequestKey c) _cmdHash (_pSigners _cmdPayload) pm
  Continuation ym -> applyContinuation (cmdToRequestKey c) _cmdHash (_pSigners _cmdPayload) ym


applyExec :: RequestKey -> PactHash -> [Signer] -> ExecMsg ParsedCode -> CommandM p (CommandResult Hash)
applyExec rk hsh signers (ExecMsg parsedCode edata) = do
  CommandEnv {..} <- ask
  when (null (_pcExps parsedCode)) $ throwCmdEx "No expressions found"
  evalEnv
    <- liftIO $ setupEvalEnv _ceDbEnv _ceEntity _ceMode
        (MsgData edata Nothing (toUntypedHash hsh) signers)
        initRefStore _ceGasEnv permissiveNamespacePolicy
        _ceSPVSupport _cePublicData _ceExecutionConfig
  EvalResult{..} <- liftIO $ evalExec defaultInterpreter evalEnv parsedCode
  mapM_ (\p -> liftIO $ logLog _ceLogger "DEBUG" $ "applyExec: new pact added: " ++ show p) _erExec
  return $ resultSuccess _erTxId rk _erGas (last _erOutput) _erExec _erLogs _erEvents


applyContinuation :: RequestKey -> PactHash -> [Signer] -> ContMsg -> CommandM p (CommandResult Hash)
applyContinuation rk hsh signers cm = do
  CommandEnv{..} <- ask
  -- Setup environment and get result
  evalEnv <- liftIO $ setupEvalEnv _ceDbEnv _ceEntity _ceMode
<<<<<<< HEAD
                (MsgData (toLegacyJson (_cmData cm)) Nothing (toUntypedHash hsh) signers) initRefStore
=======
                (MsgData (_cmData cm) Nothing (toUntypedHash hsh) signers) (versionedNativesRefStore _ceExecutionConfig)
>>>>>>> 67c5cc99
                _ceGasEnv permissiveNamespacePolicy _ceSPVSupport _cePublicData _ceExecutionConfig
  EvalResult{..} <- liftIO $ evalContinuation defaultInterpreter evalEnv cm
  return $ resultSuccess _erTxId rk _erGas (last _erOutput) _erExec _erLogs _erEvents<|MERGE_RESOLUTION|>--- conflicted
+++ resolved
@@ -164,11 +164,7 @@
   CommandEnv{..} <- ask
   -- Setup environment and get result
   evalEnv <- liftIO $ setupEvalEnv _ceDbEnv _ceEntity _ceMode
-<<<<<<< HEAD
-                (MsgData (toLegacyJson (_cmData cm)) Nothing (toUntypedHash hsh) signers) initRefStore
-=======
-                (MsgData (_cmData cm) Nothing (toUntypedHash hsh) signers) (versionedNativesRefStore _ceExecutionConfig)
->>>>>>> 67c5cc99
+                (MsgData (toLegacyJson (_cmData cm)) Nothing (toUntypedHash hsh) signers) (versionedNativesRefStore _ceExecutionConfig)
                 _ceGasEnv permissiveNamespacePolicy _ceSPVSupport _cePublicData _ceExecutionConfig
   EvalResult{..} <- liftIO $ evalContinuation defaultInterpreter evalEnv cm
   return $ resultSuccess _erTxId rk _erGas (last _erOutput) _erExec _erLogs _erEvents