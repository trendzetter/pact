{-# LANGUAGE DeriveGeneric #-}
{-# LANGUAGE OverloadedStrings #-}
{-# LANGUAGE RecordWildCards #-}
{-# LANGUAGE ScopedTypeVariables #-}
{-# LANGUAGE TupleSections #-}

-- |
-- Module      :  Pact.ApiReq
-- Copyright   :  (C) 2016 Stuart Popejoy
-- License     :  BSD-style (see the file LICENSE)
-- Maintainer  :  Stuart Popejoy <stuart@kadena.io>
--

module Pact.ApiReq
    (
     ApiKeyPair(..)
    ,ApiSigner(..)
    ,ApiPublicMeta(..)
    ,ApiReq(..)
    ,apiReq
    ,uapiReq
    ,mkApiReq
    ,mkApiReqCmd
    ,ApiReqParts
    ,mkExec
    ,mkCont
    ,mkKeyPairs
    ,AddSigsReq(..)
    ,addSigsReq
    ,combineSigs
    ,combineSigDatas
    ,signCmd
    ,decodeYaml
    ,returnCommandIfDone
    ,loadSigData
    ) where

import Control.Applicative
import Control.Error
import Control.Lens hiding ((.=))
import Control.Monad.Catch
import Control.Monad.State.Strict
import Data.Aeson
import Data.Aeson.Lens
import Data.ByteString (ByteString)
import qualified Data.ByteString.Lazy.Char8 as BSL
import qualified Data.ByteString.Char8 as BS
import qualified Data.ByteString.Short as SBS
import Data.Default (def)
import qualified Data.HashMap.Strict as HM
import Data.List
import Data.List.NonEmpty (NonEmpty(..))
import qualified Data.Set as S
import qualified Data.Map.Strict as Map
import Data.Text (Text, pack)
import Data.Text.Encoding
import Data.Foldable(foldrM)
import Pact.Time
import qualified Data.Yaml as Y
import GHC.Generics
import Prelude
import System.Exit hiding (die)
import System.FilePath
import System.IO

import Pact.Parse
import Pact.Types.API
import Pact.Types.Capability
import Pact.Types.Command
import Pact.Types.Crypto
import Pact.Types.RPC
import Pact.Types.Runtime
import Pact.Types.SigData
import Pact.Types.SPV
import Pact.Utils.LegacyValue

-- | For fully-signed commands
data ApiKeyPair = ApiKeyPair {
  _akpSecret :: PrivateKeyBS,
  _akpPublic :: Maybe PublicKeyBS,
  _akpAddress :: Maybe Text,
  _akpScheme :: Maybe PPKScheme,
  _akpCaps :: Maybe [SigCapability]
  } deriving (Eq, Show, Generic)

apiKeyPairProperties :: JsonProperties ApiKeyPair
apiKeyPairProperties o =
  [ "address" .= _akpAddress o
  , "secret" .= _akpSecret o
  , "scheme" .= _akpScheme o
  , "caps" .= _akpCaps o
  , "public" .= _akpPublic o
  ]
{-# INLINE apiKeyPairProperties #-}

instance ToJSON ApiKeyPair where
  toJSON = enableToJSON "Pact.ApiReq.ApiKeyPair" . lensyToJSON 4
  toEncoding = pairs . mconcat . apiKeyPairProperties
  {-# INLINE toJSON #-}
  {-# INLINE toEncoding #-}

instance FromJSON ApiKeyPair where parseJSON = lensyParseJSON 4

-- | For unsigned commands
data ApiSigner = ApiSigner {
  _asPublic :: Text,
  _asAddress :: Maybe Text,
  _asScheme :: Maybe PPKScheme,
  _asCaps :: Maybe [SigCapability]
  } deriving (Eq, Show, Generic)

apiSignerProperties :: JsonProperties ApiSigner
apiSignerProperties o =
  [ "address" .= _asAddress o
  , "scheme" .= _asScheme o
  , "caps" .= _asCaps o
  , "public" .= _asPublic o
  ]
{-# INLINE apiSignerProperties #-}

instance ToJSON ApiSigner where
  toJSON = enableToJSON "Pact.ApiReq.ApiSigner" . lensyToJSON 3
  toEncoding = pairs . mconcat . apiSignerProperties
  {-# INLINE toJSON #-}
  {-# INLINE toEncoding #-}

instance FromJSON ApiSigner where parseJSON = lensyParseJSON 3

data ApiPublicMeta = ApiPublicMeta
  { _apmChainId :: Maybe ChainId
  , _apmSender :: Maybe Text
  , _apmGasLimit :: Maybe GasLimit
  , _apmGasPrice :: Maybe GasPrice
  , _apmTTL :: Maybe TTLSeconds
  , _apmCreationTime :: Maybe TxCreationTime
  } deriving (Eq, Show, Generic)

apiPublicMetaProperties :: Monoid kv => KeyValue kv => ApiPublicMeta -> [kv]
apiPublicMetaProperties o =
  [ "creationTime" .?= _apmCreationTime o
  , "ttl" .?= _apmTTL o
  , "gasLimit" .?= _apmGasLimit o
  , "chainId" .?= _apmChainId o
  , "gasPrice" .?= _apmGasPrice o
  , "sender" .?= _apmSender o
  ]
{-# INLINE apiPublicMetaProperties #-}

instance ToJSON ApiPublicMeta where
  toJSON = enableToJSON "Pact.ApiReq.ApiPublicMeta" . Data.Aeson.Object . mconcat . apiPublicMetaProperties
  toEncoding = pairs . mconcat . apiPublicMetaProperties
  {-# INLINE toJSON #-}
  {-# INLINE toEncoding #-}


instance FromJSON ApiPublicMeta where
  parseJSON = withObject "ApiPublicMeta" $ \o -> ApiPublicMeta
    <$> o .:? "chainId"
    <*> o .:? "sender"
    <*> o .:? "gasLimit"
    <*> o .:? "gasPrice"
    <*> o .:? "ttl"
    <*> o .:? "creationTime"


data ApiReq = ApiReq {
  _ylType :: Maybe Text,
  _ylPactTxHash :: Maybe Hash,
  _ylStep :: Maybe Int,
  _ylRollback :: Maybe Bool,
  _ylData :: Maybe Value,
  _ylProof :: Maybe ContProof,
  _ylDataFile :: Maybe FilePath,
  _ylCode :: Maybe Text,
  _ylCodeFile :: Maybe FilePath,
  _ylKeyPairs :: Maybe [ApiKeyPair],
  _ylSigners :: Maybe [ApiSigner],
  _ylNonce :: Maybe Text,
  _ylPublicMeta :: Maybe ApiPublicMeta,
  _ylNetworkId :: Maybe NetworkId
  } deriving (Eq,Show,Generic)

apiReqProperties :: JsonProperties ApiReq
apiReqProperties o =
  [ "publicMeta" .= _ylPublicMeta o
  , "proof" .= _ylProof o
  , "data" .= _ylData o
  , "networkId" .= _ylNetworkId o
  , "rollback" .= _ylRollback o
  , "signers" .= _ylSigners o
  , "step" .= _ylStep o
  , "code" .= _ylCode o
  , "pactTxHash" .= _ylPactTxHash o
  , "type" .= _ylType o
  , "codeFile" .= _ylCodeFile o
  , "keyPairs" .= _ylKeyPairs o
  , "dataFile" .= _ylDataFile o
  , "nonce" .= _ylNonce o
  ]
{-# INLINE apiReqProperties #-}

instance ToJSON ApiReq where
  toJSON = enableToJSON "Pact.ApiReq.ApiReq" . lensyToJSON 3
  toEncoding = pairs . mconcat . apiReqProperties
  {-# INLINE toJSON #-}
  {-# INLINE toEncoding #-}

instance FromJSON ApiReq where parseJSON = lensyParseJSON 3

data AddSigsReq = AddSigsReq
  { _asrUnsigned :: Command Text
  , _asrSigs :: [UserSig]
  } deriving (Eq,Show,Generic)

addSigsReqProperties :: JsonProperties AddSigsReq
addSigsReqProperties o =
  [ "sigs" .= _asrSigs o
  , "unsigned" .= _asrUnsigned o
  ]
{-# INLINE addSigsReqProperties #-}

instance ToJSON AddSigsReq where
  toJSON = enableToJSON "Pact.ApiReq.AddSigsReq" . object . addSigsReqProperties
  toEncoding = pairs . mconcat . addSigsReqProperties
  {-# INLINE toJSON #-}
  {-# INLINE toEncoding #-}

instance FromJSON AddSigsReq where
    parseJSON = withObject "AddSigsReq" $ \o -> AddSigsReq
        <$> o .: "unsigned"
        <*> o .: "sigs"

combineSigs :: [FilePath] -> Bool -> IO ByteString
combineSigs fs outputLocal = do
  sigs <- mapM loadSigData fs
  case partitionEithers sigs of
    ([], rs) -> combineSigDatas rs outputLocal
    (ls, _) -> do
      error $ unlines $ "One or more files had errors:" : ls

combineSigDatas :: [SigData Text] -> Bool -> IO ByteString
combineSigDatas [] _ = error "Nothing to combine"
combineSigDatas sds outputLocal = do
  let hashes = S.fromList $ map _sigDataHash sds
      cmds = S.fromList $ mapMaybe _sigDataCmd sds
  when (S.size hashes /= 1 || S.size cmds /= 1) $ do
    error "SigData files must contain exactly one unique hash and command.  Aborting..."
  let sigs = foldl1 f $ map _sigDataSigs sds
  returnCommandIfDone outputLocal $ SigData (head $ S.toList hashes) sigs (Just $ head $ S.toList cmds)
  where
    f accum sigs
      | length accum /= length sigs = error "Sig lists have different lengths"
      | otherwise = zipWith g accum sigs
    g (pAccum,sAccum) (p,s) =
      if pAccum /= p
        then error $ unlines [ "Sig mismatch:"
                             , show pAccum
                             , show p
                             , "All signatures must be in the same order"
                             ]
        else (pAccum, sAccum <|> s)

loadSigData :: FilePath -> IO (Either String (SigData Text))
loadSigData fp = do
  res <- Y.decodeFileEither fp
  return $ case res of
    Left e -> Left $ "Error loading SigData file " <> fp <> ": " <> show e
    Right sd -> Right sd

addSigToSigData :: SomeKeyPair -> SigData a -> IO (SigData a)
addSigToSigData kp sd = do
  sig <- signHash (_sigDataHash sd) kp
  let k = PublicKeyHex $ toB16Text $ getPublic kp
  return $ sd { _sigDataSigs = addSigToList k sig $ _sigDataSigs sd }

addSigToList
  :: PublicKeyHex
  -> UserSig
  -> [(PublicKeyHex, Maybe UserSig)]
  -> [(PublicKeyHex, Maybe UserSig)]
addSigToList _ _ [] = []
addSigToList k s ((pk,pus):ps) =
  if k == pk
    then (pk, Just s) : addSigToList k s ps
    else (pk, pus) : addSigToList k s ps

addSigsReq :: [FilePath] -> Bool -> ByteString -> IO ByteString
addSigsReq keyFiles outputLocal bs = do
  sd <- either (error . show) return $ Y.decodeEither' bs
  returnSigDataOrCommand outputLocal =<< foldM addSigReq sd keyFiles

-- | `returnSigDataOrCommand` will either:
--   - validate partial sig(s) added for a particular SigData, then re-serialize as SigData
--   - validate all signatures if all signatures are provided, and output the resulting `Command`
--   TODO: `IO ByteString` is fairly opaque, low hanging fruit to provide (Either Command SigData)
--   and serialize upstream most likely, but is not of much concern atm.
returnSigDataOrCommand :: Bool -> SigData Text -> IO ByteString
returnSigDataOrCommand  outputLocal sd
  | isPartialSigData = do
    case verifyPartialSigData sd of
      Right _ ->
        pure $ Y.encodeWith yamlOptions sd
      Left e -> do
        let msg = unlines ["Command verification failed!", e]
        hPutStrLn stderr msg >> hFlush stderr >> exitFailure
  | otherwise = returnCommandIfDone outputLocal sd
  where
  isPartialSigData = any (isn't _Just . snd) (_sigDataSigs sd)
  verifyPartialSigData (SigData h sigs (Just cmd)) = do
    payload :: Payload Value ParsedCode <- traverse parsePact =<< eitherDecodeStrict' (encodeUtf8 cmd)
    let sigMap = Map.fromList sigs
    when (length (_pSigners payload) /= length sigs) $
      Left "Number of signers in the payload does not match number of signers in the sigData"
    usrSigs <- traverse (toSignerPair sigMap) (_pSigners payload)
    let failedSigs = filter (not . verifySig h) usrSigs
    when (length failedSigs /= 0) $ Left $ "Invalid sig(s) found: " ++ show (encode <$> failedSigs)
    _ <- verifyHash h (encodeUtf8 cmd)
    pure ()
    where
    verifySig hsh (signer, usrSig) = case usrSig of
      Nothing -> True
      Just sig -> verifyUserSig hsh sig signer
    toSignerPair sigMap signer =
      case Map.lookup (PublicKeyHex $ _siPubKey signer) sigMap of
        Nothing -> Left $ "Signer in payload does not show up in signatures" <> show (_siPubKey signer)
        Just v -> pure (signer, v)
  verifyPartialSigData (SigData h sigs Nothing) = do
    sigs' <- foldrM toVerifPair [] sigs
    let scheme = toScheme ED25519
        failedSigs = filter (\(pk, sig) -> not $ verify scheme (toUntypedHash h) pk sig) sigs'
    when (length failedSigs /= 0) $ Left $ "Invalid sig(s) found: " ++ show (encode <$> failedSigs)
    pure ()
    where
    toVerifPair (PublicKeyHex pktext, Just UserSig{..}) m = do
      pk <- PubBS <$> parseB16TextOnly pktext
      sig <- SigBS <$> parseB16TextOnly _usSig
      pure $ (pk, sig):m
    toVerifPair (_, Nothing) m = pure m

returnCommandIfDone :: Bool -> SigData Text -> IO ByteString
returnCommandIfDone outputLocal sd =
  case sigDataToCommand sd of
    Left _ -> return $ Y.encodeWith yamlOptions sd
    Right c -> do
      let res = verifyCommand $ fmap encodeUtf8 c
          out = if outputLocal then encode c else encode (SubmitBatch (c :| []))
      case res :: ProcessedCommand Value ParsedCode of
        ProcSucc _ -> pure $ BSL.toStrict out
        ProcFail e -> do
          let msg = unlines ["Command verification failed!", e]
          hPutStrLn stderr msg >> hFlush stderr >> exitFailure

addSigReq :: SigData Text -> FilePath -> IO (SigData Text)
addSigReq sd keyFile = do
  kp <- importKeyFile keyFile
  addSigToSigData kp sd

importKeyFile :: FilePath -> IO SomeKeyPair
importKeyFile keyFile = do
  v :: Value <- decodeYaml keyFile
  let ekp = do
        -- These keys are from genKeys in Main.hs. Might want to convert to a
        -- dedicated data type at some point.
        pub <- parseB16TextOnly =<< note "Error parsing public key" (v ^? key "public" . _String)
        sec <- parseB16TextOnly =<< note "Error parsing secret key" (v ^? key "secret" . _String)

        importKeyPair defaultScheme (Just $ PubBS pub) (PrivBS sec)
  case ekp of
    Left e -> dieAR $ "Could not parse key file " <> keyFile <> ": " <> e
    Right kp -> return kp

yamlOptions :: Y.EncodeOptions
yamlOptions = Y.setFormat (Y.setWidth Nothing Y.defaultFormatOptions) Y.defaultEncodeOptions

apiReq :: FilePath -> Bool -> IO ()
apiReq fp local = do
  (_,exec) <- mkApiReq' False fp
  if local then
    putJSON exec
    else
    putJSON $ SubmitBatch $ exec :| []

uapiReq :: FilePath -> IO ()
uapiReq fp = do
  (_,exec) <- mkApiReq' True fp
  let doEncode :: ToJSON b => b -> IO ()
      doEncode = BS.putStrLn . Y.encodeWith yamlOptions
  case commandToSigData exec of
    Left e -> dieAR $ "Error decoding command: " <> e
    Right a -> doEncode a

-- | parts read/rationalized from a processed ApiReq:
-- the ApiReq, code, msg data, PublicMeta
type ApiReqParts = (ApiReq,Text,Value,PublicMeta)

-- | Assemble a command and parts from a ApiReq YAML file.
mkApiReq :: FilePath -> IO (ApiReqParts,Command Text)
mkApiReq fp = mkApiReq' False fp

mkApiReq' :: Bool -> FilePath -> IO (ApiReqParts,Command Text)
mkApiReq' unsignedReq fp = mkApiReqCmd unsignedReq fp =<< decodeYaml fp

-- | Assemble a command and parts from an ApiReq.
mkApiReqCmd
  :: Bool
     -- ^ make "unsigned command" for offline signing
  -> FilePath
     -- ^ filepath for chdir for loading files
  -> ApiReq
     -- ^ the ApiReq
  -> IO (ApiReqParts, Command Text)
mkApiReqCmd unsignedReq fp ar@ApiReq{..} =
  case _ylType of
    Just "exec" -> mkApiReqExec unsignedReq ar fp
    Just "cont" -> mkApiReqCont unsignedReq ar fp
    Nothing -> mkApiReqExec unsignedReq ar fp -- Default
    _ -> dieAR "Expected a valid message type: either 'exec' or 'cont'"

-- | Decode yaml or fail in IO.
decodeYaml :: FromJSON b => FilePath -> IO b
decodeYaml fp = either (dieAR . show) return =<<
                 liftIO (Y.decodeFileEither fp)

putJSON :: ToJSON b => b -> IO ()
putJSON = BSL.putStrLn . encode

-- | The formatting of the result and in particular the sorting items in the
-- result is not specified. Do not use this function if deterministc and
-- repeatble formatting is needed.
--
signCmd
  :: [FilePath]
  -> ByteString
  -- ^ Takes a base64url encoded ByteString
  -> IO ByteString
signCmd keyFiles bs = do
  case decodeBase64UrlUnpadded bs of
    Left e -> dieAR $ "stdin was not valid base64url: " <> e
    Right h -> do
      kps <- mapM importKeyFile keyFiles
<<<<<<< HEAD
      fmap (Y.encode . HM.fromList) $ forM kps $ \kp -> do
            sig <- signHash (fromUntypedHash $ Hash h) kp
            return (B16JsonBytes (getPublic kp), _usSig sig)
=======
      let signSingle kp = do
            sig <- signHash (fromUntypedHash $ Hash $ SBS.toShort h) kp
            return $ toB16Text (getPublic kp) .= _usSig sig
      sigs <- mapM signSingle kps
      return $ Y.encode $ object sigs
>>>>>>> 0f22b415

withKeypairsOrSigner
  :: Bool
  -> ApiReq
  -> ([SomeKeyPairCaps] -> IO a)
  -> ([Signer] -> IO a)
  -> IO a
withKeypairsOrSigner unsignedReq ApiReq{..} keypairAction signerAction =
  case (_ylSigners,_ylKeyPairs,unsignedReq) of
    (Nothing,Just kps,False) -> mkKeyPairs kps >>= keypairAction
    (Nothing,Nothing,False) -> keypairAction []
    (Just {},_,False) -> dieAR "'signers' invalid in command request"
    (Just ss,Nothing,True) -> signerAction $ map toSigner ss
    (Nothing,Nothing,True) -> dieAR "'signers' required for unsigned request"
    (_,Just {},True) -> dieAR "'keyPairs' invalid in unsigned request"
  where
    toSigner ApiSigner{..} = Signer _asScheme _asPublic _asAddress (fromMaybe [] _asCaps)


mkApiReqExec :: Bool -> ApiReq -> FilePath -> IO (ApiReqParts,Command Text)
mkApiReqExec unsignedReq ar@ApiReq{..} fp = do
  (code,cdata) <- do
    let dir = takeDirectory fp
    code <- case (_ylCodeFile,_ylCode) of
      (Nothing,Just c) -> return c
      (Just f,Nothing) -> liftIO (decodeUtf8 <$> BS.readFile (dir </> f))
      _ -> dieAR "Expected either a 'code' or 'codeFile' entry"
    cdata <- case (_ylDataFile,_ylData) of
      (Nothing,Just v) -> return v -- either (\e -> dieAR $ "Data decode failed: " ++ show e) return $ eitherDecode (BSL.pack v)
      (Just f,Nothing) -> liftIO (BSL.readFile (dir </> f)) >>=
                          either (\e -> dieAR $ "Data file load failed: " ++ show e) return .
                          eitherDecode
      (Nothing,Nothing) -> return Null
      _ -> dieAR "Expected either a 'data' or 'dataFile' entry, or neither"
    return (code,cdata)
  pubMeta <- mkPubMeta _ylPublicMeta
  cmd <- withKeypairsOrSigner unsignedReq ar
    (\ks -> mkExec code cdata pubMeta ks _ylNetworkId _ylNonce)
    (\ss -> mkUnsignedExec code cdata pubMeta ss _ylNetworkId _ylNonce)
  return ((ar,code,cdata,pubMeta), cmd)

mkPubMeta :: Maybe ApiPublicMeta -> IO PublicMeta
mkPubMeta apm = case apm of
  Nothing -> return def
  (Just ApiPublicMeta {..}) -> do
    ct <- case _apmCreationTime of
      Nothing -> getCurrentCreationTime
      Just t -> return t
    return $ PublicMeta
      { _pmChainId = fromMaybe "" _apmChainId
      , _pmSender = fromMaybe "" _apmSender
      , _pmGasLimit = fromMaybe 0 _apmGasLimit
      , _pmGasPrice = fromMaybe 0 _apmGasPrice
      , _pmTTL = fromMaybe 1800 _apmTTL
      , _pmCreationTime = ct
      }




mkNonce :: Maybe Text -> IO Text
mkNonce = maybe (pack . show <$> getCurrentTime) return

-- | Construct an Exec request message
--
mkExec
  :: Text
    -- ^ code
  -> Value
    -- ^ optional environment data
  -> PublicMeta
    -- ^ public metadata
  -> [SomeKeyPairCaps]
    -- ^ signing keypairs + caplists
  -> Maybe NetworkId
    -- ^ optional 'NetworkId'
  -> Maybe Text
    -- ^ optional nonce
  -> IO (Command Text)
mkExec code mdata pubMeta kps nid ridm = do
  rid <- mkNonce ridm
  cmd <- mkCommand
         kps
         pubMeta
         rid
         nid
         (Exec (ExecMsg code (toLegacyJson mdata)))
  return $ decodeUtf8 <$> cmd

-- | Construct an Exec request message
--
mkUnsignedExec
  :: Text
    -- ^ code
  -> Value
    -- ^ optional environment data
  -> PublicMeta
    -- ^ public metadata
  -> [Signer]
    -- ^ payload signers
  -> Maybe NetworkId
    -- ^ optional 'NetworkId'
  -> Maybe Text
    -- ^ optional nonce
  -> IO (Command Text)
mkUnsignedExec code mdata pubMeta kps nid ridm = do
  rid <- mkNonce ridm
  cmd <- mkUnsignedCommand
         kps
         pubMeta
         rid
         nid
         (Exec (ExecMsg code (toLegacyJson mdata)))
  return $ decodeUtf8 <$> cmd


mkApiReqCont :: Bool -> ApiReq -> FilePath -> IO (ApiReqParts,Command Text)
mkApiReqCont unsignedReq ar@ApiReq{..} fp = do
  apiPactId <- case _ylPactTxHash of
    Just t -> return t
    Nothing -> dieAR "Expected a 'pactTxHash' entry"

  step <- case _ylStep of
    Just s -> return s
    Nothing -> dieAR "Expected a 'step' entry"

  rollback <- case _ylRollback of
    Just r -> return r
    Nothing -> dieAR "Expected a 'rollback' entry"

  cdata <- do
    let dir = takeDirectory fp
    case (_ylDataFile,_ylData) of
      (Nothing,Just v) -> return v -- either (\e -> dieAR $ "Data decode failed: " ++ show e) return $ eitherDecode (BSL.pack v)
      (Just f,Nothing) -> liftIO (BSL.readFile (dir </> f)) >>=
                          either (\e -> dieAR $ "Data file load failed: " ++ show e) return .
                          eitherDecode
      (Nothing,Nothing) -> return Null
      _ -> dieAR "Expected either a 'data' or 'dataFile' entry, or neither"
  let pactId = toPactId apiPactId
  pubMeta <- mkPubMeta _ylPublicMeta
  cmd <- withKeypairsOrSigner unsignedReq ar
    (\ks -> mkCont pactId step rollback cdata pubMeta ks _ylNonce _ylProof _ylNetworkId)
    (\ss -> mkUnsignedCont pactId step rollback cdata pubMeta ss _ylNonce _ylProof _ylNetworkId)
  return ((ar,"",cdata,pubMeta), cmd)

-- | Construct a Cont request message
--
mkCont
  :: PactId
    -- ^ pact tx hash of the continuation
  -> Int
    -- ^ cont step
  -> Bool
    -- ^ has rollback?
  -> Value
    -- ^ environment data
  -> PublicMeta
    -- ^ command public metadata
  -> [SomeKeyPairCaps]
    -- ^ signing keypairs
  -> Maybe Text
    -- ^ optional nonce
  -> Maybe ContProof
    -- ^ optional continuation proof (required for cross-chain)
  -> Maybe NetworkId
    -- ^ optional network id
  -> IO (Command Text)
mkCont txid step rollback mdata pubMeta kps ridm proof nid = do
  rid <- mkNonce ridm
  cmd <- mkCommand
         kps
         pubMeta
         rid
         nid
         (Continuation (ContMsg txid step rollback (toLegacyJson mdata) proof) :: (PactRPC ContMsg))
  return $ decodeUtf8 <$> cmd


-- | Construct a Cont request message
--
mkUnsignedCont
  :: PactId
    -- ^ pact tx hash of the continuation
  -> Int
    -- ^ cont step
  -> Bool
    -- ^ has rollback?
  -> Value
    -- ^ environment data
  -> PublicMeta
    -- ^ command public metadata
  -> [Signer]
    -- ^ payload signers
  -> Maybe Text
    -- ^ optional nonce
  -> Maybe ContProof
    -- ^ optional continuation proof (required for cross-chain)
  -> Maybe NetworkId
    -- ^ optional network id
  -> IO (Command Text)
mkUnsignedCont txid step rollback mdata pubMeta kps ridm proof nid = do
  rid <- mkNonce ridm
  cmd <- mkUnsignedCommand
         kps
         pubMeta
         (pack $ show rid)
         nid
         (Continuation (ContMsg txid step rollback (toLegacyJson mdata) proof) :: (PactRPC ContMsg))
  return $ decodeUtf8 <$> cmd

mkKeyPairs :: [ApiKeyPair] -> IO [SomeKeyPairCaps]
mkKeyPairs keyPairs = traverse mkPair keyPairs
  where importValidKeyPair ApiKeyPair{..} = fmap (,maybe [] id _akpCaps) $
          case _akpScheme of
            Nothing -> importKeyPair defaultScheme _akpPublic _akpSecret
            Just ppk -> importKeyPair (toScheme ppk) _akpPublic _akpSecret

        mkPair akp = case _akpAddress akp of
          Nothing -> either dieAR return (importValidKeyPair akp)
          Just addrT -> do
            addrBS <- either dieAR return (parseB16TextOnly addrT)
            kp     <- either dieAR return (importValidKeyPair akp)

            -- Enforces that user provided address matches the address derived from the Public Key
            -- for transparency and a better user experience. User provided address not used except
            -- for this purpose.

            case (addrBS, formatPublicKey (fst kp)) of
              (expectAddr, actualAddr)
                | expectAddr == actualAddr  -> return kp
                | otherwise                 -> dieAR $ "Address provided "
                                               ++ show (toB16Text expectAddr)
                                               ++ " does not match actual Address "
                                               ++ show (toB16Text actualAddr)

dieAR :: String -> IO a
dieAR errMsg = throwM . userError $ intercalate "\n" $
  ["Failure reading request yaml. Valid fields are: "
  ,"Common fields:"
  ,"  type: 'exec' or 'cont', indicating Exec or Cont message type"
  ,"  data|dataFile: (optional) JSON transaction data, as yaml (data) or a yaml file (dataFile)"
  ,"  keyPairs: list of key pairs for signing (use pact -g to generate): ["
  ,"    public: base 16 public key"
  ,"    secret: base 16 secret key"
  ,"    address: (required for ETH) base 16 address"
  ,"    scheme: optional, 'ETH' or 'ED25519', default ED25519"
  ,"    caps: capability list as strings, in form \"[(module.CAP param1 param2)]\""
  ,"    ] "
  ,"  nonce: (optional) request nonce, defaults to current time"
  ,"  publicMeta: (optional) data for public-chain execution: ["
  ,"    chainId: chain or shard identifier"
  ,"    sender: gas-paying sender account"
  ,"    gasLimit: integer gas max limit"
  ,"    gasPrice: decimal gas unit price"
  ,"    ttl: TTL value in seconds"
  ,"    creationTime: epoch time integer value in seconds"
  ,"Exec-only fields:"
  ,"  code|codeFile: [exec only] Pact code, as a string (code) or file path (codeFile)"
  ,"Cont-only fields:"
  ,"  pactTxHash: pact ID to continue"
  ,"  step: step index to continue"
  ,"  rollback: rollback/cancel flag"
  ,"  proof: platform-specific continuation proof data"
  ,"Error message: " ++ errMsg
  ]<|MERGE_RESOLUTION|>--- conflicted
+++ resolved
@@ -438,17 +438,9 @@
     Left e -> dieAR $ "stdin was not valid base64url: " <> e
     Right h -> do
       kps <- mapM importKeyFile keyFiles
-<<<<<<< HEAD
       fmap (Y.encode . HM.fromList) $ forM kps $ \kp -> do
-            sig <- signHash (fromUntypedHash $ Hash h) kp
+            sig <- signHash (fromUntypedHash $ Hash $ SBS.toShort h) kp
             return (B16JsonBytes (getPublic kp), _usSig sig)
-=======
-      let signSingle kp = do
-            sig <- signHash (fromUntypedHash $ Hash $ SBS.toShort h) kp
-            return $ toB16Text (getPublic kp) .= _usSig sig
-      sigs <- mapM signSingle kps
-      return $ Y.encode $ object sigs
->>>>>>> 0f22b415
 
 withKeypairsOrSigner
   :: Bool
