name: Build and publish application binaries

on:
  workflow_dispatch:
  push:

jobs:
  build:
    runs-on: ${{ matrix.os }}
    strategy:
      fail-fast: false
      matrix:
        ghc: ['8.10.7']
        cabal: ['3.8']
        os: ['ubuntu-20.04', 'ubuntu-22.04', 'macOS-latest']
        cabalcache: ['true']
        flags: ['+build-tool']
        include:
        - os: 'ubuntu-22.04'
          ghc: '8.10.7'
          cabal: '3.8'
          cabalcache: 'true'
          flags: '-build-tool +no-advice'
        - os: 'ubuntu-22.04'
          ghc: '9.0.2'
          cabal: '3.8'
          cabalcache: 'true'
          flags: '+build-tool'
        # include:
        # - os: 'windows-latest'
        #   storepath: '--store-path=${HOME}/AppData/Roaming/cabal/store'

    env:
      AWS_ACCESS_KEY_ID: ${{ secrets.kadena_cabal_cache_aws_access_key_id }}
      AWS_SECRET_ACCESS_KEY: ${{ secrets.kadena_cabal_cache_aws_secret_access_key }}
      AWS_DEFAULT_REGION: us-east-1

      # Aritfacts
      ARTIFACT_BUCKET: kadena-cabal-cache
      BINFILE: pact.${{ matrix.ghc }}.${{ matrix.os }}.${{ github.sha }}.tar.gz

    steps:
    - name: Checkout repository
      uses: actions/checkout@v3

    # Non Haskell dependencies
    - name: Install z3, mpfr (ubuntu-20.04, ubuntu-22.04)
      if: contains(matrix.os, 'ubuntu-20.04')
      run: |
        sudo apt-get update
        sudo apt-get install -y z3 libmpfr-dev
    - name: Install z3 (ubuntu-22.04)
      if: contains(matrix.os, 'ubuntu-22.04')
      # uses: pavpanchekha/setup-z3@v0.3.0
      uses: larskuhtz/setup-z3@c209497f76e03a4c71ec92c0c6621fb3e1ea5fba
      with:
        version: "4.11.2"
        architecture: "x64"
<<<<<<< HEAD
    - name: Install z3 (ubuntu-18.04)
      if: contains(matrix.os, 'ubuntu-18.04')
      uses: pavpanchekha/setup-z3@v0.3.0
      with:
        version: "4.8.10"
        architecture: "x64"
        distribution: "ubuntu-18.04"
    - name: Install mpfr (ubuntu-18.04)
      if: contains(matrix.os, 'ubuntu-18.04')
      run: |
        sudo apt-get update
        sudo apt-get install -y libmpfr-dev
=======
>>>>>>> 10cc8a2b
    - name: Install z3 (macOS)
      if: contains(matrix.os, 'mac')
      # uses: pavpanchekha/setup-z3@v0.3.0
      uses: larskuhtz/setup-z3@c209497f76e03a4c71ec92c0c6621fb3e1ea5fba
      with:
        version: "4.8.10"
        architecture: "x64"
        distribution: "osx-10.15.7"
    - name: Install non-Haskell dependencies (windows)
      if: contains(matrix.os, 'windows')
      run: choco install -y -r awscli

    # Haskell Setup
    - name: Set permissions for .ghcup (ubuntu)
      if: startsWith(matrix.os, 'ubuntu-')
      run: sudo chown -R $USER /usr/local/.ghcup
    - name: Install GHC and Cabal
      uses: haskell/actions/setup@v2
      with:
         ghc-version: ${{ matrix.ghc }}
         cabal-version: ${{ matrix.cabal }}
    - name: Confirm GHC and Cabal installation
      run: |
        ghc --version
        cabal --version
    - name: Setup PATHs (windows)
      if: "contains(matrix.os, 'windows')"
      shell: bash
      run: |
        echo "/c/ProgramData/chocolatey/lib/ghc/tools/ghc-${{ matrix.ghc }}/bin" >> $GITHUB_PATH
        echo "C:\\ProgramData\\chocolatey\\lib\\ghc\\tools\\ghc-${{ matrix.ghc }}\\bin" >> $GITHUB_PATH
        echo "/c/ProgramData/chocolatey/lib/cabal/tools/cabal-3.2.0.0" >> $GITHUB_PATH
        echo "C:\\ProgramData\\chocolatey\\lib\\cabal\\tools\\cabal-3.2.0.0" >> $GITHUB_PATH
        echo "/c/Users/runneradmin/AppData/Roaming/cabal/bin" >> $GITHUB_PATH
        echo "C:\\Users\\runneradmin\\AppData\\Roaming\\cabal\\bin" >> $GITHUB_PATH
        echo "/c/Program Files/Amazon/AWSCLI/bin" >> $GITHUB_PATH
        echo "C:\\Program Files\\Amazon\\AWSCLI\\bin" >> $GITHUB_PATH

        # these are needed for cabal-cache to work
        ln -s /c/ProgramData/chocolatey/lib/ghc/tools/ghc-${{ matrix.ghc }}/bin/ghc-pkg.exe /c/ProgramData/chocolatey/lib/ghc/tools/ghc-${{ matrix.ghc }}/bin/ghc-pkg-${{ matrix.ghc }}

    # Project Setup
    - name: Create cabal.project.local
      shell: bash
      run: |
        cat > cabal.project.local <<EOF
        documentation: False
        package pact
          tests: True
          benchmarks: True
          documentation: False
          optimization: 1
          flags: ${{ matrix.flags }}
        EOF
    - name: Extend cabal.project.local for GHC-9.0.2
      if: "startsWith(matrix.ghc, '9')"
      shell: bash
      run: |
        cat >> cabal.project.local <<EOF
        allow-newer: hashable:*
        package pact
          ghc-options: -Wwarn -Wunused-packages
        EOF
    - name: Add check for unused packages
      shell: bash
      run: |
        cat >> cabal.project.local <<EOF
        package pact
          ghc-options: -Wunused-packages
        EOF
    - name: Print cabal.project.local
      shell: bash
      run: cat cabal.project.local
    - uses: actions/cache@v3
      name: Cache dist-newstyle
      with:
        path: |
          ~/.cabal/packages
          ~/.cabal/store
          dist-newstyle
        key: ${{ matrix.os }}-${{ matrix.ghc }}-4-cabal

    # Build
    - name: Update package database
      shell: bash
      run: cabal update
    - name: Display outdated packages
      run: cabal outdated
    - name: Configure build
      run: |
        cabal build --dry-run
        cabal freeze
    - name: Sync from cabal cache
      if: matrix.cabalcache == 'true'
      uses: larskuhtz/cabal-cache-action@018b7ae0c480ba3dc4fa0cfa3a0bc1f05b7724b3
      with:
        bucket: "kadena-cabal-cache"
        region: "us-east-1"
        folder: "${{ matrix.os }}"
        aws_access_key_id: "${{ secrets.kadena_cabal_cache_aws_access_key_id }}"
        aws_secret_access_key: "${{ secrets.kadena_cabal_cache_aws_secret_access_key }}"
    - name: Build dependencies
      shell: bash
      run: cabal build --only-dependencies
    - name: Build
      shell: bash
      run: cabal build
    - name: Install
      if: "!contains(matrix.flags, '-build-tool')"
      run: cabal install --overwrite-policy=always
    - name: Test
      shell: bash
      run: cabal test +RTS -N
    - name: Benchmark
      shell: bash
      if: "!contains(matrix.flags, '-build-tool')"
      run: cabal bench

    # Publish Artifacts
    - name: Prepare artifacts
      if: "!contains(matrix.flags, '-build-tool')"
      shell: bash
      run: |
        export VER=$(grep '^version' pact.cabal | sed -e 's/.*: *//')
        mkdir -p artifacts/pact
        cp $(cabal list-bin pact) artifacts/pact
        cp CHANGELOG.md artifacts/pact
        cp README.md artifacts/pact
        cp LICENSE artifacts/pact
        cp pact.cabal artifacts/pact
        cp cabal.project artifacts/pact
        cp cabal.project.local artifacts/pact
        cp cabal.project.freeze artifacts/pact
    - name: Publish applications
      if: "!contains(matrix.flags, '-build-tool')"
      uses: actions/upload-artifact@v3
      with:
        name: pact-applications.${{ matrix.ghc }}.${{ matrix.os }}
        path: artifacts/pact

    # Publish to S3
    - name: Publish applications to S3
      if: "!contains(matrix.flags, '-build-tool') && !contains(matrix.os, 'windows')"
      shell: bash
      run: |
        tar -C ./artifacts/pact/ -czf $BINFILE '.'
        echo "created tar file: $BINFILE"
        ls $BINFILE
        aws s3 cp $BINFILE s3://$ARTIFACT_BUCKET/pact/
        echo "uploaded tar file to S3"
        aws s3api put-object-acl --bucket $ARTIFACT_BUCKET --key=pact/$BINFILE --acl public-read
        echo "set public read permission"

  # ########################################################################## #
  # Build and publish docker image

  docker-image:
    name: Build and publish docker image
    needs: [build]
    runs-on: ${{ matrix.os }}
    strategy:
      fail-fast: false
      matrix:
        include:
        - ghc: "8.10.7"
          os: "ubuntu-20.04"
    env:
      OS: ${{ matrix.os }}
    steps:
    - name: Get build artifacts
      uses: actions/download-artifact@v3
      with:
        name: pact-applications.${{ matrix.ghc }}.${{ matrix.os }}
        path: pact
    - name: Create Dockerfile
      run: |
        chmod 755 pact/pact
        cat > Dockerfile <<EOF
        FROM ubuntu:${OS#ubuntu-}
        LABEL com.chainweb.docker.image.compiler="ghc-${{ matrix.ghc }}"
        LABEL com.chainweb.docker.image.os="${{ matrix.os }}"
        RUN apt-get update && apt-get install -y ca-certificates libgmp10 libssl1.1 zlib1g locales && rm -rf /var/lib/apt/lists/* && locale-gen en_US.UTF-8 && update-locale LC_ALL=en_US.UTF-8 LANG=en_US.UTF-8
        ENV LANG=en_US.UTF-8
        WORKDIR /pact
        COPY pact/pact .
        COPY pact/LICENSE .
        COPY pact/README.md .
        COPY pact/CHANGELOG.md .
        COPY pact/pact.cabal .
        COPY pact/cabal.project .
        COPY pact/cabal.project.local .
        COPY pact/cabal.project.freeze .
        STOPSIGNAL SIGTERM
        ENTRYPOINT [ "/pact/pact" ]
        EOF
    - name: Docker meta
      id: meta
      uses: docker/metadata-action@v4
      with:
        images: ghcr.io/kadena-io/pact
        tags: |
          type=sha
          type=ref,event=branch
          type=ref,event=tag
          type=ref,event=pr
    - name: Set up Docker Buildx
      uses: docker/setup-buildx-action@v2
    - name: Cache Docker layers
      uses: actions/cache@v3
      with:
        path: /tmp/.buildx-cache
        key: ${{ runner.os }}-buildx-${{ github.sha }}
        restore-keys: |
          ${{ runner.os }}-buildx-
    - name: Login to GitHub Container Registry
      uses: docker/login-action@v2
      with:
        registry: ghcr.io
        username: kadena-build
        password: ${{ secrets.GITHUB_TOKEN }}
    - name: Build and push
      id: docker_build
      uses: docker/build-push-action@v4
      with:
        push: true
        context: .
        file: ./Dockerfile
        tags: ${{ steps.meta.outputs.tags }}
        labels: ${{ steps.meta.outputs.labels }}
        cache-from: type=local,src=/tmp/.buildx-cache
        cache-to: type=local,dest=/tmp/.buildx-cache<|MERGE_RESOLUTION|>--- conflicted
+++ resolved
@@ -56,21 +56,11 @@
       with:
         version: "4.11.2"
         architecture: "x64"
-<<<<<<< HEAD
-    - name: Install z3 (ubuntu-18.04)
-      if: contains(matrix.os, 'ubuntu-18.04')
-      uses: pavpanchekha/setup-z3@v0.3.0
-      with:
-        version: "4.8.10"
-        architecture: "x64"
-        distribution: "ubuntu-18.04"
     - name: Install mpfr (ubuntu-18.04)
       if: contains(matrix.os, 'ubuntu-18.04')
       run: |
         sudo apt-get update
         sudo apt-get install -y libmpfr-dev
-=======
->>>>>>> 10cc8a2b
     - name: Install z3 (macOS)
       if: contains(matrix.os, 'mac')
       # uses: pavpanchekha/setup-z3@v0.3.0
