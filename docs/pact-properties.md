![](img/kadena-logo-210px.png)

The Pact property checking system
===

## What is it?

Pact comes equipped with the ability for smart contract authors to express and
automatically check properties -- or, specifications -- of Pact programs.

The Pact property checking system is our response to the current environment of
chaos and uncertainty in the smart contract programming world. Instead of
requiring error-prone smart contract authors to try to imagine all possible
ways an attacker could exploit their smart contract, we can allow them to prove
their code can't be attacked, all without requiring a background in formal
verification.

For example, for an arbitrarily complex Pact program, we might want to
definitively prove that the program only allows "administrators" of the
contract to modify the database -- for all other users, we're guaranteed that
the contract's logic permits read-only access to the DB. We can prove such a
property _statically_, before any code is deployed to the blockchain.

Compared with conventional unit testing, wherein the behavior of a program is
validated for a single combination of inputs and the author hopes this case
generalizes to all inputs, the Pact property checking system _automatically_
checks the code under test against all possible inputs, and therefore all
possible execution paths.

Pact does this by allowing authors to specify _schema invariants_ about columns
in database tables, and to state and prove _properties_ about functions with
respect to the function's arguments and return values, keyset enforcement,
database access, and use of `enforce`.

For those familiar, the Pact's properties correspond to the notion of
"contracts" (note: this is different than "smart contracts"), and Pact's
invariants correspond to a simplified initial step towards refinement types,
from the world of formal verification.

For this initial release we don't yet support 100% of the Pact language, and
the implementation of the property checker _itself_ has not yet been formally
verified, but this is only the first step. We're excited to continue broadening
support for every possible Pact program, eventually prove correctness of the
property checker, and continually enable authors to express ever more
sophisticated properties about their smart contracts over time.

## What do properties and schema invariants look like?

Here's an example of Pact's properties in action -- we state a property before
the definition of the function to which it corresponds. Note that the function
farms out its implementation of keyset enforcement to another function,
`enforce-admin`, and we don't have to be concerned about how that happens to be
implemented. Our property states that if the transaction submitted to the
blockchain runs successfully, it must be the case that the transaction has the
proper signatures to satisfy the keyset named `admins`:

```
(defun read-account (id)
  ("Read data for account ID"
    (property (authorized-by 'admins)))
  (enforce-admin)
  (read 'accounts id ['balance 'ccy 'amount]))
```

Next, we see an example of schema invariants. For any table with the following
schema, if our property checker succeeds, we know that all possible code paths
will always maintain the invariant that token balances are always greater than
zero:

```
(defschema tokens
  ("token schema"
    (invariant (> balance 0)))
  username:string
  balance:integer)
```

## How does it work?

Pact's property checker works by realizing the language's semantics in an SMT
("Satisfiability Modulo Theories") solver, and by building and testing the
validity of a model. The SMT solver proves that there is no possible assignment
of values to symbolic variables which can falsify a provided proposition about
some Pact code. Pact currently uses Microsoft's [Z3 theorem
prover](https://github.com/Z3Prover/z3/wiki) to power its property checking
system.

Such a model is built from the combination of the functions in a Pact module,
the properties provided for those functions, and invariants declared on schemas
in the module.

For any function definition in a Pact module, any subsequent call to another
function is inlined. Before any properties are tested, this inlined code must
pass typechecking.

For schema invariants, the property checker takes an inductive approach: it
assumes that the schema invariants _hold_ for the data currently in the
database, and _checks_ that all functions in the module maintain those
invariants for any possible DB modification.

## How do you use it?

After supplying any desired invariant and property annotations in your module,
property checking is run by invoking `verify`:

`(verify 'module-name)`

This will typecheck the code and, if that succeeds, check all invariants and
properties.

## Expressing schema invariants

Schema invariants are formed by the following BNF grammar:

```
<comparator>
  ::= <
    | <=
    | =
    | !=
    | >=
    | >

<expr>
  ::= <column name>
    | <int literal>
    | <dec literal>
    | <string literal>
    | <time literal>
    | <bool literal>
    | ( <comparator> <expr> <expr> )
    | (and <expr> <expr> )
    | (or <expr> <expr> )
    | (not <expr> )

<invariant>
  ::= ( invariant <expr> )
```

## Expressing properties

### Arguments, return values, and standard arithmetic and comparison operators

In properties, function arguments can be referred to directly by their names,
and return values can be referred to by the name `result`:

```
(defun negate:integer (x:integer)
  ("negate a number"
    (property (= result (* -1 x))))
  (* x -1))
```

Here you can also see that the standard arithmetic operators on integers and
decimals work as they do in normal Pact code.

We can also define properties in terms of the standard comparison operators:

```
(defun abs:integer (x:integer)
  ("absolute value"
    (property (>= result 0)))
  (if (< x 0)
    (negate x)
    x))
```

### Boolean operators

In addition to the standard boolean operators `and`, `or`, and `not`, Pact's
property checking language supports logical implication in the form of `when`,
where `(when x y)` is equivalent to `(or (not x) y)`:

```
(defun negate:integer (x:integer)
  ("negate a number"
    (property (when (< x 0) (> result 0)))
    (property (when (> x 0) (< result 0)))
    (property
      (and
        (when (< x 0) (> result 0))
        (when (> x 0) (< result 0)))))
  (* x -1))
```

### Transaction abort and success

By default, every `property` is predicated on the successful completion of the
transaction which would contain an invocation of the function under test. This
means that properties like the following:

```
(defun ensured-positive (val:integer)
  ("halts when passed a non-positive number"
    (property (!= result 0)))
  (enforce (> val 0) "val is not positive")
  val)
```

will pass due to the use of `enforce`.

At run-time on the blockchain, if an `enforce` call fails, the containing
transaction is aborted. Because `property` is only concerned with transactions
that succeed, the necessary conditions to pass each `enforce` call are assumed.

<!---

### Valid, satisfiable, and explicit transaction abort/success

TODO: more. talk about valid, satisfiable, and the lack of the default
success condition of property.

Pact's property language supports the notions of `success` and `abort` to
describe whether programs will successfully run to completion within a
transaction on the blockchain:

```
(defun failure-guaranteed:bool ()
  ("always fails" (valid abort))
  (enforce false "cannot pass"))
```

TODO: more

-->

### Keyset Authorization

TODO: name-based

TODO: value-based

### Database access

TODO

### Mass conservation

TODO

### Universal and existential quantification

TODO

## A simple balance transfer example

Let's work through an example where we write a function to transfer some amount
of a balance across two accounts for the given table, with the invariant that
balances can not be negative:

```
(defschema account
  ("user accounts with balances"
    (invariant (>= balance 0)))
  balance:integer
  ks:keyset)

(deftable 'accounts:{account})
```

The following code to transfer a balance between two accounts may look correct
at first study, but it turns out that there are number of bugs which we can
eradicate with the help of another property.

```
(defun transfer (from:string to:string amount:integer)
<<<<<<< HEAD
  ("Transfer money between accounts"
    (property (row-enforced 'accounts 'ks from)))
  (let ((from-bal (at 'balance (read accounts from)))
        (from-ks  (at 'ks      (read accounts from)))
        (to-bal   (at 'balance (read accounts to))))
=======
  "Transfer money between accounts"
  (let ((from-bal (at 'balance (read 'accounts from)))
        (from-ks  (at 'ks      (read 'accounts from)))
        (to-bal   (at 'balance (read 'accounts to))))
>>>>>>> 72f50631
    (enforce-keyset from-ks)
    (enforce (>= from-bal amount) "Insufficient Funds")
    (update 'accounts from { "balance": (- from-bal amount) })
    (update 'accounts to   { "balance": (+ to-bal amount) })))
```

Let's use `conserves-mass` to ensure that it's not possible for the function to
be used to create or destroy any money.

```
(defun transfer (from:string to:string amount:integer)
<<<<<<< HEAD
  ("Transfer money between accounts"
    (property (row-enforced 'accounts 'ks from))
    (property (conserves-mass 'accounts 'balance)))
  (let ((from-bal (at 'balance (read accounts from)))
        (from-ks  (at 'ks      (read accounts from)))
        (to-bal   (at 'balance (read accounts to))))
=======
  "Transfer money between accounts"
  (let ((from-bal (at 'balance (read 'accounts from)))
        (from-ks  (at 'ks      (read 'accounts from)))
        (to-bal   (at 'balance (read 'accounts to))))
>>>>>>> 72f50631
    (enforce-keyset from-ks)
    (enforce (>= from-bal amount) "Insufficient Funds")
    (update 'accounts from { "balance": (- from-bal amount) })
    (update 'accounts to   { "balance": (+ to-bal amount) })))
```

Now, when we use `verify` to check all properties in this module, Pact's
property checker points out that it's able to falsify the mass conservation
property by passing in an `amount` of `-1`. Let's fix that, and try again:

```
(defun transfer (from:string to:string amount:integer)
<<<<<<< HEAD
  ("Transfer money between accounts"
    (property (row-enforced 'accounts 'ks from))
    (property (conserves-mass 'accounts 'balance)))
  (let ((from-bal (at 'balance (read accounts from)))
        (from-ks  (at 'ks      (read accounts from)))
        (to-bal   (at 'balance (read accounts to))))
=======
  "Transfer money between accounts"
  (let ((from-bal (at 'balance (read 'accounts from)))
        (from-ks  (at 'ks      (read 'accounts from)))
        (to-bal   (at 'balance (read 'accounts to))))
>>>>>>> 72f50631
    (enforce-keyset from-ks)
    (enforce (>= from-bal amount) "Insufficient Funds")
    (enforce (> amount 0)         "Non-positive amount")
    (update 'accounts from { "balance": (- from-bal amount) })
    (update 'accounts to   { "balance": (+ to-bal amount) })))
```

When we run `verify` this time, the property checker is yet again able to find
a combination of inputs that break our mass conservation property! It's able to
falsify the property when `from` and `to` are set to the same account. When
this is the case, we see that the code actually creates money out of thin air!
At this point we can add another `enforce` to prevent this scenario:

```
(defun transfer (from:string to:string amount:integer)
<<<<<<< HEAD
  ("Transfer money between accounts"
    (property (row-enforced 'accounts 'ks from))
    (property (conserves-mass 'accounts 'balance)))
  (let ((from-bal (at 'balance (read accounts from)))
        (from-ks  (at 'ks      (read accounts from)))
        (to-bal   (at 'balance (read accounts to))))
=======
  "Transfer money between accounts"
  (let ((from-bal (at 'balance (read 'accounts from)))
        (from-ks  (at 'ks      (read 'accounts from)))
        (to-bal   (at 'balance (read 'accounts to))))
>>>>>>> 72f50631
    (enforce-keyset from-ks)
    (enforce (>= from-bal amount) "Insufficient Funds")
    (enforce (> amount 0)         "Non-positive amount")
    (enforce (!= from to)         "Sender is the recipient")
    (update 'accounts from { "balance": (- from-bal amount) })
    (update 'accounts to   { "balance": (+ to-bal amount) })))
```

And now we see that finally the property checker verifies that our function
always conserves mass for the balance column.<|MERGE_RESOLUTION|>--- conflicted
+++ resolved
@@ -264,18 +264,11 @@
 
 ```
 (defun transfer (from:string to:string amount:integer)
-<<<<<<< HEAD
   ("Transfer money between accounts"
     (property (row-enforced 'accounts 'ks from)))
-  (let ((from-bal (at 'balance (read accounts from)))
-        (from-ks  (at 'ks      (read accounts from)))
-        (to-bal   (at 'balance (read accounts to))))
-=======
-  "Transfer money between accounts"
   (let ((from-bal (at 'balance (read 'accounts from)))
         (from-ks  (at 'ks      (read 'accounts from)))
         (to-bal   (at 'balance (read 'accounts to))))
->>>>>>> 72f50631
     (enforce-keyset from-ks)
     (enforce (>= from-bal amount) "Insufficient Funds")
     (update 'accounts from { "balance": (- from-bal amount) })
@@ -287,19 +280,12 @@
 
 ```
 (defun transfer (from:string to:string amount:integer)
-<<<<<<< HEAD
   ("Transfer money between accounts"
     (property (row-enforced 'accounts 'ks from))
     (property (conserves-mass 'accounts 'balance)))
-  (let ((from-bal (at 'balance (read accounts from)))
-        (from-ks  (at 'ks      (read accounts from)))
-        (to-bal   (at 'balance (read accounts to))))
-=======
-  "Transfer money between accounts"
   (let ((from-bal (at 'balance (read 'accounts from)))
         (from-ks  (at 'ks      (read 'accounts from)))
         (to-bal   (at 'balance (read 'accounts to))))
->>>>>>> 72f50631
     (enforce-keyset from-ks)
     (enforce (>= from-bal amount) "Insufficient Funds")
     (update 'accounts from { "balance": (- from-bal amount) })
@@ -312,19 +298,12 @@
 
 ```
 (defun transfer (from:string to:string amount:integer)
-<<<<<<< HEAD
   ("Transfer money between accounts"
     (property (row-enforced 'accounts 'ks from))
     (property (conserves-mass 'accounts 'balance)))
-  (let ((from-bal (at 'balance (read accounts from)))
-        (from-ks  (at 'ks      (read accounts from)))
-        (to-bal   (at 'balance (read accounts to))))
-=======
-  "Transfer money between accounts"
   (let ((from-bal (at 'balance (read 'accounts from)))
         (from-ks  (at 'ks      (read 'accounts from)))
         (to-bal   (at 'balance (read 'accounts to))))
->>>>>>> 72f50631
     (enforce-keyset from-ks)
     (enforce (>= from-bal amount) "Insufficient Funds")
     (enforce (> amount 0)         "Non-positive amount")
@@ -340,19 +319,12 @@
 
 ```
 (defun transfer (from:string to:string amount:integer)
-<<<<<<< HEAD
   ("Transfer money between accounts"
     (property (row-enforced 'accounts 'ks from))
     (property (conserves-mass 'accounts 'balance)))
-  (let ((from-bal (at 'balance (read accounts from)))
-        (from-ks  (at 'ks      (read accounts from)))
-        (to-bal   (at 'balance (read accounts to))))
-=======
-  "Transfer money between accounts"
   (let ((from-bal (at 'balance (read 'accounts from)))
         (from-ks  (at 'ks      (read 'accounts from)))
         (to-bal   (at 'balance (read 'accounts to))))
->>>>>>> 72f50631
     (enforce-keyset from-ks)
     (enforce (>= from-bal amount) "Insufficient Funds")
     (enforce (> amount 0)         "Non-positive amount")
