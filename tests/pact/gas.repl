; GAS MODEL TESTS

; ============================================================ ;
;; TEST: Out of gas error
;;
(env-exec-config ["DisableInlineMemCheck", "DisablePact43", "DisablePact44", "DisablePact45"])
(env-gaslimit 11)
(env-gasrate 1)
(map (+ 1) (make-list 8 8))
(expect-failure "out of gas" (+ 1 2))

; ============================================================ ;
;; SETUP: Load up simple module
;;
(begin-tx)
(env-gasmodel "table")
(env-gaslimit 30000)

(env-gas 0) ;; resets gas consumed
(env-gaslog) ;; brackets computation whose gas logs you want
(module basic-module GOV
  (defcap GOV () true)

  (defschema account-with-nickname
    balance:decimal
    nickname:string)

  (defschema account
    balance:decimal)

  (defschema obj-table
    name:object)

  (deftable accounts:{account})
  (deftable accounts-with-longname:{account})
  (deftable accounts-with-nickname:{account-with-nickname})
  (deftable objs-table:{obj-table})

  (defun transfer (senderId receiverId amount)
    "Send money from sender to receiver"
    ;;Read current account information of the sender
    (with-read accounts senderId {
      "balance":= senderBalance }
       ;;Read current account information of the receiver
       (with-read accounts receiverId {
         "balance":= receiverBalance }
         ;;Update account balance of the sender
         (update accounts senderId {
            "balance": (- senderBalance amount) })
         ;;Update account balance of the receiver
         (update accounts receiverId {
            "balance": (+ receiverBalance amount) }))))

  (defun balance (id)
    (at "balance" (read accounts id ["balance"]))
  )

  (defpact tester ()
    (step "dummy step")
    (step
      (yield { "r": "a" }))
    (step
      (resume {"r" := res0 }
       res0))
    (step
      (yield { "g": "b", "y": "b"}))
    (step
      (resume {"g" := res3 }
        res3))
  )
)
(env-gaslog) ;; ends computation bracket for gas logs
(expect "module gas" 295 (env-gas))
;(env-gas 0)
;(create-table accounts)
;(env-gaslog) ;["TOTAL: 259" "create-table:GUnreduced: 250" "create-table:GWrite:WriteTable: 9"]
;(expect "Cost: creating table with short name in same tx as module definition" 259 (env-gas))
(commit-tx)

; ============================================================ ;
;; TEST: Table and row creation
;;
(begin-tx)
(use basic-module)

(env-gaslog)
(env-gas 0)
(create-table accounts)
(env-gaslog) ;; ["TOTAL: 260" "create-table:GUnreduced: 250" "GOV:GUserApp: 1" "create-table:GWrite:WriteTable: 9"]
(expect "Cost: creating table with short name" 260 (env-gas))

(env-gas 0)
(env-gaslog)
(create-table accounts-with-longname)
(env-gaslog)
(expect "Cost: creating table with longer name" 262 (env-gas))

(env-gas 0)
(env-gaslog)
(create-table accounts-with-nickname)
(env-gaslog)
(expect "Cost: creating table with longer name, more columns" 262 (env-gas))

(env-gas 0)
(env-gaslog)
(insert accounts-with-nickname "a" {"balance": 1.0, "nickname": "a"})
(env-gaslog)
(expect "Cost: inserting simple row" 143 (env-gas))

(env-gas 0)
(env-gaslog)
(insert accounts-with-nickname "a-longer-key" {"balance": 1.0, "nickname": "b"})
(env-gaslog)
(expect "Cost: inserting row with longer key name" 146 (env-gas))

(env-gas 0)
(env-gaslog)
(insert accounts-with-nickname "c" {"balance": 1.0, "nickname": "aaa"})
(env-gaslog)
(expect "Cost: insert row with longer column value" 144 (env-gas))

(env-gas 0)
(env-gaslog)
(insert accounts "a" {"balance": 1.0})
(insert accounts "b" {"balance": 10.0})
(insert accounts "c" {"balance": 20.0})
(env-gaslog)
(commit-tx)

; ============================================================ ;
;; TEST: cost of transfer

(begin-tx)
(env-gas 0)
(env-gaslog)
(use basic-module)
(insert accounts "Alice" {"balance": 10.0 })
(insert accounts "Bob" {"balance": 0.0 })
(env-gaslog)

(env-gas 0)
(env-gaslog)
(transfer "Alice" "Bob" 5.0)
(env-gaslog)
(expect "Cost: simple transfer" 281 (env-gas))

(expect "Alice was debited 5" 5.0 (balance "Alice"))
(expect "Bob was credited 5" 5.0 (balance "Bob"))

(commit-tx)

; ============================================================ ;
;; TEST: CPU-intensive operation
;;
(begin-tx)

(env-gas 0)
(env-gaslog)
(make-list 10 "a")
(env-gaslog)
(expect "gas cost of short make-list" 2 (env-gas))

(env-gas 0)
(env-gaslog)
(make-list 1000 "a")
(env-gaslog)
(expect "gas cost of medium make-list" 59 (env-gas))

(env-gas 0)
(env-gaslog)
(make-list 5000 8)
(env-gaslog)
(expect "gas cost of longer make-list" 470 (env-gas))

(env-gas 0)
(env-gaslog)
(map (+ 1) (make-list 1000 8))
(env-gaslog)
(expect "Cost: Mapping over long list (make-list 1, map 4, + 1)" 1063 (env-gas))
(commit-tx)

; ============================================================ ;
;; TEST: Load simple module
;;
(begin-tx)
(env-gas 0)
(env-gaslog)
(module a G
  (defcap G () true)
)
(env-gaslog)
(expect "Cost: short module name, one member" 23 (env-gas))

(env-gas 0)
(env-gaslog)
(module simple-simple G
  (defcap G () true)
)
(env-gaslog)
(expect "Cost: longer module name, one member" 28 (env-gas))

(env-gas 0)
(env-gaslog)
(module b G
  (defcap G () true)
  (defun f () true)
)
(env-gaslog)
(expect "Cost: short module name, two members" 28 (env-gas))

(env-gas 0)
(env-gaslog)
(module c G
  (defcap G () true)
  (defun fun () true)
)
(env-gaslog)
(expect "Cost: short module name, two members, longer member name" 29 (env-gas))
(commit-tx)

; ============================================================ ;
;; TEST: Load simple interface
;;
(begin-tx)
(env-gas 0)
(env-gaslog)
(interface i
  (defconst G true)
)
(env-gaslog)
(expect "Cost: short interface name, one member" 23 (env-gas))

(env-gas 0)
(env-gaslog)
(interface my-interface
  (defconst G true)
)
(env-gaslog)
(expect "Cost: longer interface name, one member" 27 (env-gas))

(env-gas 0)
(env-gaslog)
(interface j
  (defconst G true)
  (defconst f true)
)
(env-gaslog)
(expect "Cost: short interface name, two members" 28 (env-gas))

(env-gas 0)
(env-gaslog)
(interface k
  (defconst G true)
  (defconst fun true)
)
(env-gaslog)
(expect "Cost: short interface name, two members, longer member name" 29 (env-gas))
(commit-tx)

; ============================================================ ;
;; TEST: Using module
;;
(begin-tx)
(env-gas 0)
(env-gaslog)
(use b)
(env-gaslog)
(expect "Cost: using module with short name and one member" 2 (env-gas))

(env-gas 0)
(env-gaslog)
(c.fun)
(env-gaslog)
(expect "Cost: using qualified module name with function" 2 (env-gas))

(env-gas 0)
(env-gaslog)
(use c)
(env-gaslog)
(expect "Cost: using module previously called" 1 (env-gas))
(commit-tx)

; ============================================================ ;
;; TEST: Using interface
;;
(begin-tx)
(env-gas 0)
(env-gaslog)
(module d G2
  (defcap G2 () true)
  (implements k)
  (defconst G3 k.G)
)
(env-gaslog)
(expect "Cost: using interface" 33 (env-gas))
(commit-tx)

(begin-tx)
(env-gas 0)
(env-gaslog)
d.G3
(env-gaslog)
(expect "Cost: using interface constant" 1 (env-gas))
(commit-tx)

; ============================================================ ;
;; TEST: Writing yield, defPact user app cost
;;
(begin-tx)
(env-gas 0)
(env-gaslog)
(use basic-module)
(env-gaslog)

(env-gas 0)
(env-gaslog)
(tester)
(env-gaslog)
(expect "Cost: defpact application" 1 (env-gas))

(env-gas 0)
(env-gaslog)
(continue-pact 1)
(env-gaslog)
(expect "Cost: defpact, yield 1 value, short keys/values" 21 (env-gas))

(env-gas 0)
(env-gaslog)
(continue-pact 2)
(env-gaslog)
(expect "Cost: defpact, resume 1 out of 1 yielded values" 4 (env-gas))

(env-gas 0)
(env-gaslog)
(continue-pact 3)
(env-gaslog)
(expect "Cost: defpact, yield 2 values" 39 (env-gas))

(env-gas 0)
(env-gaslog)
(continue-pact 4)
(env-gaslog)
(expect "Cost: defpact, resume 1 out of 2 yielded values" 5 (env-gas))

(commit-tx)

; ============================================================ ;
;; TEST: select
(begin-tx)
(use basic-module)

(env-gas 0)
(env-gaslog)
(select accounts ["balance"] (constantly true))
(env-gaslog) ;; GOV user app charge applied. And used for rest of transaction.
(expect "Cost: select with 1 out of 1 column filter" 212 (env-gas))

(env-gas 0)
(env-gaslog)
(select accounts [] (constantly true))
(env-gaslog) ;; GOV user app charge NOT applied.
(expect "Cost: select with empty column list" 211 (env-gas))

(env-gas 0)
(env-gaslog)
(select accounts (constantly true))
(env-gaslog) ;; GOV user app charge NOT applied.
(expect "Cost: select with no column filter" 211 (env-gas))

(env-gas 0)
(env-gaslog)
(select accounts-with-nickname ["balance"] (constantly true))
(env-gaslog)
(expect "Cost: select with 1 out of 2 column filter" 210 (env-gas))

(env-gas 0)
(env-gaslog)
(select accounts-with-nickname ["balance", "nickname"] (constantly true))
(env-gaslog)
(expect "Cost: select with 2 out of 2 column filter" 211 (env-gas))

(env-gas 0)
(env-gaslog)
(select accounts-with-nickname [] (constantly true))
(env-gaslog)
(expect "Cost: select with empty column list" 210 (env-gas))

(env-gas 0)
(env-gaslog)
(select accounts-with-nickname (constantly true))
(env-gaslog)
(expect "Cost: select with no colum filter" 210 (env-gas))

(commit-tx)

; ============================================================ ;
;; TEST: sort
;;
(begin-tx)
(env-gas 0)
(env-gaslog)
(sort [3 1 2])
(env-gaslog)
(expect "Cost: sort list" 3 (env-gas))

(env-gas 0)
(env-gaslog)
(sort ['age, 'name] [{'name: "Lin",'age: 30} {'name: "Val",'age: 25}])
(env-gaslog)
(expect "Cost: sort object with field" 5 (env-gas))

(env-gas 0)
(env-gaslog)
(sort (make-list 10 "a"))
(env-gaslog)
(expect "Cost: sort short list" 5 (env-gas))

(env-gas 0)
(env-gaslog)
(sort (make-list 1000 "a"))
(env-gaslog)
(expect "Cost: sort short list" 119 (env-gas))

(commit-tx)

; ============================================================ ;
;; TEST: concatenation
;;
(begin-tx)
(env-gas 0)
(env-gaslog)
(+ (make-list 11 "a") (make-list 5 "b"))
(env-gaslog)
(expect "Cost: concatenation of two lists" 21 (env-gas))
(commit-tx)

; ============================================================ ;
;; TEST: read data
;;
(begin-tx)
(env-gas 0)
(env-gaslog)
(use basic-module)
(env-gaslog)

(env-gas 0)
(env-gaslog)
(read accounts "a")
(env-gaslog)
(expect "Cost: read row, no column filter, 1 column schema" 12 (env-gas))

(env-gas 0)
(env-gaslog)
(read accounts "a" [])
(env-gaslog)
(expect "Cost: read row, empty list column filter, 1 column schema" 11 (env-gas))

(env-gas 0)
(env-gaslog)
(read accounts "a" ["balance"])
(env-gaslog)
(expect "Cost: read row, 1 column filter, 1 column schema" 11 (env-gas))

(env-gas 0)
(env-gaslog)
(read accounts-with-nickname "a")
(env-gaslog)
(expect "Cost: read, no column filter, 2 columns schema" 12 (env-gas))

(env-gas 0)
(env-gaslog)
(read accounts-with-nickname "a" [])
(env-gaslog)
(expect "Cost: read row, empty list column filter, 2 column schema" 12 (env-gas))

(env-gas 0)
(env-gaslog)
(read accounts-with-nickname "a" ["balance"])
(env-gaslog)
(expect "Cost: read row, 1 column filter, 2 column schema" 12 (env-gas))

(env-gas 0)
(env-gaslog)
(read accounts-with-nickname "a" ["balance", "nickname"])
(env-gaslog)
(expect "Cost: read row, 2 column filter, 2 column schema" 12 (env-gas))

(commit-tx)

; ============================================================ ;
;; TEST: create keysets and namespaces
;;
(begin-tx)
(env-data {"short-key": ["s"],
           "long-key": ["s", "a"] })

(env-gas 0)
(env-gaslog)
(define-keyset "a" (read-keyset "short-key"))
(env-gaslog)
(expect "Cost: defining keyset with short name" 55 (env-gas))

(env-keys ["s"])
(env-gas 0)
(env-gaslog)
(define-keyset "a" (read-keyset "short-key"))
(env-gaslog)
(expect "Cost: rotating keyset with short name" 56 (env-gas))

(env-gas 0)
(env-gaslog)
(define-keyset "a-key" (read-keyset "short-key"))
(env-gaslog)
(expect "Cost: defining keyset with longer name" 56 (env-gas))

(env-gas 0)
(env-gaslog)
(define-keyset "c" (read-keyset "long-key"))
(env-gaslog)
(expect "Cost: defining keyset with short name and longer keyset" 64 (env-gas))

(env-gas 0)
(env-gaslog)
(define-namespace "a" (keyset-ref-guard "a-key") (keyset-ref-guard "a-key"))
(env-gaslog)
(expect "Cost: defining namespace with short name" 62 (env-gas))

(env-keys [])
(env-keys ["s"])
(env-gas 0)
(env-gaslog)
(define-namespace "a" (keyset-ref-guard "a-key") (keyset-ref-guard "a-key"))
(env-gaslog)
(expect "Cost: rotating namespace with short name" 64 (env-gas))

(commit-tx)

; ============================================================ ;
;; TEST: using keysets and namespaces
;;
(begin-tx)
(env-keys ["s"])

(env-gas 0)
(env-gaslog)
(env-exec-config ['DisablePact44, 'DisablePact45])
(namespace "a")
(env-gaslog)
(expect "Cost: using namespace" 14 (env-gas))

(rollback-tx)
(begin-tx)
(env-keys ["s"])
(env-gas 0)
(env-gaslog)
(env-exec-config ['DisablePact45])
(namespace "a")
(env-gaslog)
(expect "Cost: using namespace w/o enforce" 13 (env-gas))

(env-gas 0)
(env-gaslog)
(enforce-keyset "a")
(env-gaslog)
(expect "Cost: using keyset" 9 (env-gas))

(commit-tx)

; ============================================================ ;
;; TEST: writing objects
;;
(begin-tx)
(env-gas 0)
(env-gaslog)
(use basic-module)
(env-gaslog)

(env-gas 0)
(env-gaslog)
(create-table objs-table)
(env-gaslog)
(expect "Cost: Create table with obj schema" 261 (env-gas))

(env-gas 0)
(env-gaslog)
(insert objs-table "a" {"name": {"a": 1, "b": 2}})
(env-gaslog)
(expect "Cost: Insert row with small object" 144 (env-gas))

(env-gas 0)
(env-gaslog)
(insert objs-table "b" {"name": {"a": 1,
                                 "b": 2.0090909999999999999999,
                                 "d": "aaaaaaaaaaaaaaaaaaaaaaa",
                                 "f": [1 1 1 1 1 1 1 1 1 1 1 1],
                                 "g": {"aa": 1, "bb": 2, "cc": 3},
                                 "c": true,
                                 "e": (time "2016-07-22T12:00:00Z")}})
(env-gaslog)
(expect "Cost: Insert row with every (most) types of pact value" 318 (env-gas))

(commit-tx)

; ============================================================ ;
;; TEST: read-msg
;;
(begin-tx)
(env-data {"a": (make-list 100 0)})

(env-gas 0)
(env-gaslog)
(read-msg)
(env-gaslog)
(expect "Cost: reading small data object" 10 (env-gas))

(commit-tx)

; ============================================================ ;
;; TEST: new module cost, post fork.
;;
(begin-tx)
(env-gas 0)
(env-gaslimit 80000)
(env-exec-config ["DisablePact43",'DisablePact45])
(env-gasmodel "table")
(module basic-module GOV
  (defcap GOV () true)

  ; Gas lower for const usage post-fork.
  (defconst NETWORK_FEE 0.001)
  (defconst MIN_FEE (+ NETWORK_FEE 0.1))
  (defconst BANK "bank")

  (defschema account-with-nickname
    balance:decimal
    nickname:string)

  (defschema account
    balance:decimal)

  (defschema obj-table
    name:object)

  (deftable accounts:{account})
  (deftable accounts-with-longname:{account})
  (deftable accounts-with-nickname:{account-with-nickname})
  (deftable objs-table:{obj-table})

  (defun transfer (senderId receiverId amount)
    "Send money from sender to receiver, charging a fee"
    ;;Read current account information of the sender
    (with-read accounts senderId {
      "balance":= senderBalance }
       ;;Read current account information of the receiver
       (with-read accounts receiverId {
         "balance":= receiverBalance }
         ;;Update account balance of the sender
         ;;Charge the sender the fee
         (update accounts senderId {
            "balance": (- senderBalance (+ amount MIN_FEE)) })
         ;;Update account balance of the receiver
         (update accounts receiverId {
            "balance": (+ receiverBalance amount) })

         (with-read accounts BANK {"balance" := bankBalance }
           ;;Collect the fee
           (update accounts BANK { "balance": (+ bankBalance MIN_FEE) })))))

  (defun balance (id)
    (at "balance" (read accounts id ["balance"]))
  )

  (defpact tester ()
    (step "dummy step")
    (step
      (yield { "r": "a" }))
    (step
      (resume {"r" := res0 }
       res0))
    (step
      (yield { "g": "b", "y": "b"}))
    (step
      (resume {"g" := res3 }
        res3))
  )
)

(expect "new module gas" 60841 (env-gas))
(commit-tx)

(begin-tx)
(env-gas 0)
(env-gaslimit 80000)
(env-exec-config ['DisablePact45])

(load "../../golden/golden.fqns.repl")

(expect "new module with FQVs gas" 60835 (env-gas))

(commit-tx)
(begin-tx)
; setup module
(module fdb G
  (defcap G () true)
  (defschema fdb-test a:integer b:integer)
  (deftable fdb-tbl:{fdb-test})
)
(create-table fdb-tbl)
(insert fdb-tbl 'b {'a:2, 'b:2})
(insert fdb-tbl 'd {'a:4, 'b:4})
(insert fdb-tbl 'c {'a:3, 'b:3})
(insert fdb-tbl 'a {'a:1, 'b:1})

; select cost
(env-gas 0)
(select fdb-tbl (where 'a (> 0)))
(expect "new select gas" 40025 (env-gas))
; fold-db cost
(env-gas 0)
(let*
  ((qry (lambda (k o)  (< k "c")))
   (consume (lambda (k o) [k (at 'a o)]))
  )
  (fold-db fdb-tbl (qry) (consume))
  )

(expect "new fold-db gas" 40027 (env-gas))

(env-gas 0)
(keys fdb-tbl)

(expect "new keys" 40004 (env-gas))
(commit-tx)

; Test that gas is reset across begin/commit boundaries as
; gas lives in evalEnv now
(begin-tx)
(+ 1 1)
(commit-tx)

(begin-tx)
(expect "gas was reset" 0 (env-gas))
(commit-tx)

; Gas change to enforce
(begin-tx)
(env-exec-config ["DisablePact45"])
(env-gas 0)
(enforce true (format "{} {} {} {} {}" [1, 2, 3, 4, 5]))
(expect "gas of enforce pre-fork" 24 (env-gas))
(commit-tx)

; Gas change to sizeOf
(begin-tx)
(env-gas 0)
(module m G
  (defcap G () true)
  (defconst c1:integer 01823012838012380128301203812038132812381238128312831823812381238912312312312312)
  (defconst c2:integer (- 01230128380123801230891245710857102597102587105287102581725081725102587102857))
  )
(expect "New post-fork memory gas" 60094 (env-gas))
(commit-tx)


(begin-tx)
(env-exec-config [])
(env-gas 0)
(enforce true (format "{} {} {} {} {}" [1, 2, 3, 4, 5]))
(expect "gas of enforce post-fork does not evaluate string" 1 (env-gas))
(commit-tx)

<<<<<<< HEAD

(begin-tx)
(env-gas 0)
(module m G
  (defcap G () true)
  (defconst c1:integer 01823012838012380128301203812038132812381238128312831823812381238912312312312312)
  (defconst c2:integer (- 01230128380123801230891245710857102597102587105287102581725081725102587102857))
  )
(expect "New post-fork memory gas" 60096 (env-gas))
=======
(begin-tx)
(env-gas 0)
(enumerate 0 9)
(expect "gas of enumerate post-fork" 11 (env-gas))
(commit-tx)

(begin-tx)
(env-gas 0)
(make-list 10 1)
(expect "gas of make-list post-fork" 11 (env-gas))
(commit-tx)


(begin-tx)
(env-gas 0)
(str-to-list "0123456789")
(expect "gas of str-to-list post-fork" 11 (env-gas))
>>>>>>> 0c4aa28e
(commit-tx)<|MERGE_RESOLUTION|>--- conflicted
+++ resolved
@@ -769,7 +769,6 @@
 (expect "gas of enforce post-fork does not evaluate string" 1 (env-gas))
 (commit-tx)
 
-<<<<<<< HEAD
 
 (begin-tx)
 (env-gas 0)
@@ -779,7 +778,8 @@
   (defconst c2:integer (- 01230128380123801230891245710857102597102587105287102581725081725102587102857))
   )
 (expect "New post-fork memory gas" 60096 (env-gas))
-=======
+(commit-tx)
+
 (begin-tx)
 (env-gas 0)
 (enumerate 0 9)
@@ -797,5 +797,4 @@
 (env-gas 0)
 (str-to-list "0123456789")
 (expect "gas of str-to-list post-fork" 11 (env-gas))
->>>>>>> 0c4aa28e
 (commit-tx)