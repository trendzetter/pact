{-# LANGUAGE GADTs             #-}
{-# LANGUAGE OverloadedStrings #-}
{-# LANGUAGE PatternSynonyms   #-}
{-# LANGUAGE QuasiQuotes       #-}
{-# LANGUAGE Rank2Types        #-}
{-# LANGUAGE TypeApplications  #-}

module AnalyzeSpec (spec) where

import           Control.Lens               (at, findOf, (^.))
import           Control.Monad.State.Strict (runStateT)
import           Data.Either                (isLeft)
import qualified Data.HashMap.Strict        as HM
import           Data.Map                   (Map)
import qualified Data.Map                   as Map
import           Data.Maybe                 (isJust, isNothing)
import           Data.SBV                   (Boolean (bnot, true, (&&&), (==>)))
import           Data.Text                  (Text)
import qualified Data.Text                  as T
import           NeatInterpolation          (text)
import           Test.Hspec                 (Spec, describe, it, runIO,
                                             shouldBe, shouldSatisfy)

import           Pact.Parse                 (parseExprs)
import           Pact.Repl                  (evalRepl', initReplState)
import           Pact.Repl.Types            (ReplMode (StringEval), rEnv)
import           Pact.Types.Runtime         (ModuleData, eeRefStore, rsModules)

import           Pact.Analyze.Check
import           Pact.Analyze.Parse           (expToProp)
import           Pact.Analyze.PrenexNormalize (prenexConvert)
import           Pact.Analyze.Types

wrap :: Text -> Text
wrap code =
  [text|
    (env-keys ["admin"])
    (env-data { "keyset": { "keys": ["admin"], "pred": "=" } })
    (begin-tx)
    (define-keyset 'ks (read-keyset "keyset"))
    (module test 'ks
      (defschema account
        "Row type for accounts table."
         balance:integer
       ; data
         )
      (deftable accounts:{account}
        "Main table for test module.")
      $code
      )
    (commit-tx)
  |]

compile :: Text -> IO (Either CheckFailure ModuleData)
compile code = do
  replState0 <- initReplState StringEval
  (eTerm, replState) <- runStateT (evalRepl' $ T.unpack code) replState0
  pure $ case eTerm of
    Left err -> Left $ CodeCompilationFailed err
    Right _t ->
      case replState ^. rEnv . eeRefStore . rsModules . at "test" of
        Nothing -> Left $ CodeCompilationFailed "expected module 'test'"
        Just moduleData -> Right moduleData

runVerification :: Text -> IO (Maybe CheckFailure)
runVerification code = do
  eModuleData <- compile code
  case eModuleData of
    Left cf -> pure $ Just cf
    Right moduleData -> do
      results <- verifyModule (HM.fromList [("test", moduleData)]) moduleData
      -- TODO(joel): use `fromLeft` when we're on modern GHC
      pure $ case findOf (traverse . traverse) isLeft results of
        Just (Left (_parsed, failure)) -> Just failure
        _                              -> Nothing

runCheck :: Text -> Check -> IO (Maybe CheckFailure)
runCheck code check = do
  eModuleData <- compile code
  case eModuleData of
    Left cf -> pure $ Just cf
    Right moduleData -> do
      result <- verifyCheck moduleData "test" check
      pure $ case result of
        Left (_parsed, cf) -> Just cf
        Right _            -> Nothing

expectVerified :: Text -> Spec
expectVerified code = do
  res <- runIO $ runVerification $ wrap code
  it "passes in-code checks" $ res `shouldSatisfy` isNothing

expectPass :: Text -> Check -> Spec
-- TODO(joel): use expectNothing when it's available
expectPass code check = do
  res <- runIO $ runCheck (wrap code) check
  it (show check) $ res `shouldSatisfy` isNothing

expectFail :: Text -> Check -> Spec
expectFail code check = do
  res <- runIO $ runCheck (wrap code) check
  it (show check) $ res `shouldSatisfy` isJust

intConserves :: TableName -> ColumnName -> Prop Bool
intConserves tn cn = PIntegerComparison Eq 0 $ IntColumnDelta tn cn

decConserves :: TableName -> ColumnName -> Prop Bool
decConserves tn cn = PDecimalComparison Eq 0 $ DecColumnDelta tn cn

spec :: Spec
spec = describe "analyze" $ do
  describe "result" $ do
    let code =
          [text|
            (defun test:integer (x:integer)
              (* x -1))
          |]
    expectPass code $ Valid $ PIntegerComparison Eq
      (PIntArithOp Mul (-1) (PVar 0 "x"))
      (Result :: Prop Integer)

  describe "inlining" $ do
    let code =
          [text|
            (defun helper:integer (b:integer)
              (if (< b 10)
                10
                b))

            (defun test:integer (a:integer)
              (helper a))
          |]
    expectPass code $ Valid $ PIntegerComparison Gte (Result :: Prop Integer) 10

  describe "success" $ do
    let code =
          [text|
            (defun test:bool (x:integer)
              (if (< x 10) true false))
          |]
    expectPass code $ Valid Success
    expectPass code $ Valid $ bnot Abort

  describe "enforce.trivial" $ do
    let code =
          [text|
            (defun test:bool ()
              (enforce false "cannot pass"))
          |]
    expectPass code $ Satisfiable Abort
    expectPass code $ Valid Abort

    expectFail code $ Satisfiable Success

  describe "enforce.conditional" $ do
    let code =
          [text|
            (defun test:bool (x:integer)
              (if (< x 10)
                (enforce (< x 5) "abort sometimes")
                true))
          |]
    expectPass code $ Satisfiable Abort
    expectPass code $ Satisfiable $ bnot Abort
    expectPass code $ Satisfiable Success

    expectFail code $ Valid Abort

  describe "enforce.sequence" $ do
    let code =
          [text|
            (defun test:bool (x:integer)
              (enforce (> x 0) "positive")
              (enforce false "impossible")
              (if (< x 10)
                true
                false))
          |]
    expectPass code $ Valid Abort

  describe "enforce.sequence" $ do
    let code =
          [text|
            (defun test:bool (x:integer)
              (enforce (> x 0) "positive")
              (if (< x 10)
                true
                false))
          |]
    expectPass code $ Satisfiable Abort
    expectPass code $ Satisfiable Success

  describe "enforce.sequence" $ do
    let code =
          [text|
            (defun test:bool (x:integer)
              (enforce (> x 0) "positive")
              (if (< x 10)
                true
                false))
          |]
    expectPass code $ Satisfiable Abort
    expectPass code $ Satisfiable Success
    expectPass code $ Valid $ (PIntegerComparison Gt (PVar 0 "x") (0 :: Prop Integer)) ==>
      Success
    expectPass code $ Valid $ (PIntegerComparison Eq (PVar 0 "x") (5 :: Prop Integer)) ==>
      Success &&& (PBoolComparison Eq (Result :: Prop Bool) true)

  describe "read-keyset.equality" $ do
    let code =
          [text|
            (defun test:bool ()
              (enforce
                (= (read-keyset "ks")
                   (read-keyset (+ "k" "s")))
                "keysets equality failed"))
          |]
    expectPass code $ Valid Success

  describe "enforce-keyset.name.static" $ do
    let code =
          [text|
            (defun test:bool ()
              (enforce-keyset 'ks))
          |]
    expectPass code $ Satisfiable Abort
    expectPass code $ Satisfiable Success
    expectPass code $ Valid $ Success ==> KsNameAuthorized "ks"

    expectFail code $ Valid $ Success ==> KsNameAuthorized "different-ks"

  describe "enforce-keyset.name.dynamic" $ do
    let code =
          [text|
            (defun test:bool ()
              (enforce-keyset (+ "k" "s")))
          |]
    expectPass code $ Valid $ bnot (KsNameAuthorized "ks") ==> Abort

  describe "enforce-keyset.value" $ do
    let code =
          [text|
            (defun test:bool ()
              (enforce-keyset (read-keyset (+ "k" "s"))))
          |]
    expectPass code $ Satisfiable Abort
    expectPass code $ Satisfiable Success
    expectPass code $ Valid $ bnot (KsNameAuthorized "ks") ==> Abort

    expectFail code $ Valid $ bnot (KsNameAuthorized "different-ks") ==> Abort

  describe "enforce-keyset.row-level.read" $ do
    let code =
          [text|
            (defschema token-row
              name:string
              balance:integer
              ks:keyset)
            (deftable tokens:{token-row})

            (defun test:integer (acct:string)
              (with-read tokens acct { "ks" := ks, "balance" := bal }
                (enforce-keyset ks)
                bal))
          |]
    expectPass code $ Satisfiable Abort
    expectPass code $ Satisfiable Success
    expectPass code $ Valid $ bnot $ Exists 0 "row" (Ty (Rep @String)) $
      RowWrite "tokens" (PVar 0 "row")
    expectPass code $ Valid $ Success ==>
      Exists 0 "row" (Ty (Rep @String)) (RowRead "tokens" (PVar 0 "row"))
    expectPass code $ Satisfiable $ Exists 0 "row" (Ty (Rep @String)) $
      RowEnforced "tokens" "ks" (PVar 0 "row")
    expectPass code $ Satisfiable $ Exists 0 "row" (Ty (Rep @String)) $
      bnot $ RowEnforced "tokens" "ks" (PVar 0 "row")
    expectPass code $ Valid $ Success ==> (Forall 0 "row" (Ty (Rep @String)) $
      RowRead "tokens" (PVar 0 "row") ==> RowEnforced "tokens" "ks" (PVar 0 "row"))
    expectPass code $ Valid $ Success ==> RowEnforced "tokens" "ks" (PVar 0 "acct")

  describe "enforce-keyset.row-level.read.syntax" $ do
    let code =
          [text|
            (defschema token-row
              name:string
              balance:integer
              ks:keyset)
            (deftable tokens:{token-row})

            (defun test:integer (acct:string)
              ("test"
                (property (forall (row:string)
                  (row-enforced "tokens" "ks" row))))
              (with-read tokens acct { "ks" := ks, "balance" := bal }
                (enforce-keyset ks)
                bal))
          |]

    -- TODO: come up with better tests. Right now this just tests that this
    -- parses correctly.
    expectPass code $ Satisfiable Abort

  describe "enforce-keyset.row-level.multiple-keysets" $ do
    let code =
          [text|
            (defschema token-row
              name:string
              balance:integer
              ks1:keyset
              ks2:keyset)
            (deftable tokens:{token-row})

            (defun test:integer (acct:string)
              (with-read tokens acct { "ks1" := ks, "balance" := bal }
                (enforce-keyset ks)
                bal))
          |]
    expectPass code $ Valid $ Forall 0 "row" (Ty (Rep @String)) $
      RowRead "tokens" (PVar 0 "row") ==> RowEnforced "tokens" "ks1" (PVar 0 "row")
    -- Using the other keyset:
    expectFail code $ Valid $ Forall 0 "row" (Ty (Rep @String)) $
      RowRead "tokens" (PVar 0 "row") ==> RowEnforced "tokens" "ks2" (PVar 0 "row")

  describe "enforce-keyset.row-level.write" $ do
    let code =
          [text|
            (defschema token-row
              name:string
              balance:integer
              ks:keyset)
            (deftable tokens:{token-row})

            (defun test:integer (acct:string)
              (with-read tokens acct { "ks" := ks, "balance" := bal }
                (let ((new-bal (+ bal 1)))
                  (update tokens acct {"balance": new-bal})
                  (enforce-keyset ks)
                  new-bal)))
          |]
    expectPass code $ Satisfiable Abort
    expectPass code $ Satisfiable Success
    expectPass code $ Valid $ Success ==>
      Exists 0 "row" (Ty (Rep @String)) (RowWrite "tokens" (PVar 0 "row"))
    expectPass code $ Valid $ Success ==>
      Exists 0 "row" (Ty (Rep @String)) (RowRead "tokens" (PVar 0 "row"))
    expectPass code $ Valid $ Success ==>
      Exists 0 "row" (Ty (Rep @String)) (RowEnforced "tokens" "ks" (PVar 0 "row"))
    expectPass code $ Satisfiable $ Exists 0 "row" (Ty (Rep @String)) $
      bnot $ RowEnforced "tokens" "ks" (PVar 0 "row")
    expectPass code $ Valid $ Forall 0 "row" (Ty (Rep @String)) $
      RowRead "tokens" (PVar 0 "row") ==> RowEnforced "tokens" "ks" (PVar 0 "row")
    expectPass code $ Valid $ Forall 0 "row" (Ty (Rep @String)) $
      RowWrite "tokens" (PVar 0 "row") ==> RowEnforced "tokens" "ks" (PVar 0 "row")
    expectPass code $ Valid $ RowWrite "tokens" (PVar 0 "acct")
                          ==> RowEnforced "tokens" "ks" (PVar 0 "acct")

  describe "enforce-keyset.row-level.write.invalidation" $ do
    let code =
          [text|
            (defschema token-row
              name:string
              balance:integer
              ks:keyset)
            (deftable tokens:{token-row})

            (defun test:bool (acct:string user-controlled:keyset)
              ;; Overwrite existing keyset:
              (update tokens acct {"ks": user-controlled})
              ;; Then standard row-level keyset enforcement occurs:
              (with-read tokens acct { "ks" := ks, "balance" := bal }
                (let ((new-bal (+ bal 1)))
                  (update tokens acct {"balance": new-bal})
                  (enforce-keyset ks)
                  new-bal)))
          |]
    -- When a user overwrites an existing keyset and then enforces *that* new
    -- keyset, we don't consider the row to have been enforced due to
    -- invalidation:
    --
    expectFail code $ Valid $ Forall 0 "row" (Ty (Rep @String)) $
      RowRead "tokens" (PVar 0 "row") ==> RowEnforced "tokens" "ks" (PVar 0 "row")
    expectFail code $ Valid $ Forall 0 "row" (Ty (Rep @String)) $
      RowWrite "tokens" (PVar 0 "row") ==> RowEnforced "tokens" "ks" (PVar 0 "row")

  describe "table-read.multiple-read" $
    let code =
          [text|
            (defschema token-row
              name:string
              balance:integer)
            (deftable tokens:{token-row})

            (defun test:bool ()
              (insert tokens "stu" {"balance": 5, "name": "stu"})
              (let ((stu-name    (at 'name (read tokens "stu")))
                    (stu-balance (at 'balance (read tokens "stu"))))
                (enforce (= stu-name "stu") "name is stu")
                (enforce (= stu-balance 5) "balance is 5")))
          |]
    in expectPass code $ Valid Success

  describe "table-read.one-read" $
    let code =
          [text|
            (defschema token-row
              name:string
              balance:integer)
            (deftable tokens:{token-row})

            (defun test:bool ()
              (insert tokens "stu" {"balance": 5, "name": "stu"})
              (let ((stu (read tokens "stu")))
                (enforce (= (at 'name stu) "stu") "name is stu")
                (enforce (= (at 'balance stu) 5) "balance is 5")
                )
              )
          |]
    in expectPass code $ Valid $ bnot Abort

  describe "at.dynamic-key" $ do
    let code =
          [text|
            (defschema token-row
              name:string
              balance:integer)

            (defun test:object{token-row} ()
              (let* ((stu:object{token-row} {"balance": 5, "name": "stu"})
                     (k-start "bal")
                     (k-end "ance")
                     (val:integer (at (+ k-start k-end) stu)))
                (enforce (= val 5) "balance is 5")
                stu
                )
              )
          |]
    expectPass code $ Valid Success

    let schema = Schema $
          Map.fromList [("name", EType TStr), ("balance", EType TInt)]
        ety    = EType TStr
    expectPass code $ Valid $ PStringComparison Eq
      (PAt schema (PLit "name") Result ety)
      (PLit "stu" :: Prop String)

  describe "at.object-in-object" $
    let code =
          [text|
            (defschema inner   name:string)
            (defschema wrapper wrapped:object{inner})

            (defun test:object{inner} ()
              (let ((obj:object{wrapper} {"wrapped": {"name": "pact"}}))
                (at "wrapped" obj)))
          |]
    in expectPass code $ Valid $ bnot Abort

  describe "table-read" $ do
    let code =
          [text|
            (defschema token-row balance:integer)
            (deftable tokens:{token-row})

            (defun test:integer ()
              (with-read tokens "stu" {"balance" := bal}
                bal))
          |]
    expectPass code $ Valid $ TableRead "tokens"
    expectPass code $ Valid $ bnot $ TableRead "other"

  describe "table-write.insert" $ do
    let code =
          [text|
            (defschema token-row balance:integer)
            (deftable tokens:{token-row})

            (defun test:string ()
              (insert tokens "stu" {"balance": 5}))
          |]
    expectPass code $ Valid $ TableWrite "tokens"
    expectPass code $ Valid $ bnot $ TableWrite "other"

  describe "table-write.update" $ do
    let code =
          [text|
            (defschema token-row balance:integer)
            (deftable tokens:{token-row})

            (defun test:string ()
              (update tokens "stu" {"balance": 5}))
          |]
    expectPass code $ Valid $ TableWrite "tokens"

  describe "table-write.write" $ do
    let code =
          [text|
            (defschema token-row balance:integer)
            (deftable tokens:{token-row})

            (defun test:string ()
              (write tokens "stu" {"balance": 5}))
          |]
    expectPass code $ Valid $ TableWrite "tokens"

  describe "table-write.conditional" $ do
    let code =
          [text|
            (defschema token-row balance:integer)
            (deftable tokens:{token-row})

            (defun test:string (x:bool)
              (if x
                (insert tokens "stu" {"balance": 5})
                "didn't write"))
          |]
    expectPass code $ Satisfiable $ TableWrite "tokens"
    expectPass code $ Satisfiable $ bnot $ TableWrite "tokens"
    expectPass code $ Valid $ bnot $ TableWrite "other"

  describe "table-write.conditional" $ do
    let code =
          [text|
            (defschema token-row balance:integer)
            (deftable tokens:{token-row})

            (defun test:string (x:bool)
              ;; returns bool:
              (enforce x "x must be true")
              ;; returns string:
              (if x
                "didn't write"
                (insert tokens "stu" {"balance": 5})))
          |]
    expectPass code $ Valid $ Success ==> bnot (TableWrite "tokens")

  describe "conserves-mass.integer" $ do
    let code =
          [text|
            (defun test:string (from:string to:string amount:integer)
              "Transfer money between accounts"
              (let ((from-bal (at 'balance (read accounts from)))
                    (to-bal   (at 'balance (read accounts to))))
                (enforce (> amount 0)         "Non-positive amount")
                (enforce (>= from-bal amount) "Insufficient Funds")
                (enforce (!= from to)         "Sender is the recipient")
                (update accounts from { "balance": (- from-bal amount) })
                (update accounts to   { "balance": (+ to-bal amount) })))
          |]

    expectPass code $ Valid $ Success ==> intConserves "accounts" "balance"

  describe "conserves-mass.integer.without-uniqueness" $ do
    let code =
          [text|
            (defun test:string (from:string to:string amount:integer)
              "Transfer money between accounts"
              (let ((from-bal (at 'balance (read accounts from)))
                    (to-bal   (at 'balance (read accounts to))))
                (enforce (> amount 0)         "Non-positive amount")
                (enforce (>= from-bal amount) "Insufficient Funds")
                ;; << NOTE: no (!= from to) here. >>
                (update accounts from { "balance": (- from-bal amount) })
                (update accounts to   { "balance": (+ to-bal amount) })))
          |]

    expectPass code $ Satisfiable $ Success &&& intConserves "accounts" "balance"
    expectPass code $ Satisfiable $ Success &&& bnot (intConserves "accounts" "balance")

  describe "conserves-mass.decimal" $ do
    let code =
          [text|
            (defschema account2
              ("accounts schema"
                (invariant (>= balance 0.0)))
              balance:decimal)
            (deftable accounts2:{account2})

            (defun test:string (from:string to:string amount:decimal)
              (let ((from-bal (at 'balance (read accounts2 from)))
                    (to-bal   (at 'balance (read accounts2 to))))
                (enforce (> amount 0.0)       "Non-positive amount")
                (enforce (>= from-bal amount) "Insufficient Funds")
                (enforce (!= from to)         "Sender is the recipient")
                (update accounts2 from { "balance": (- from-bal amount) })
                (update accounts2 to   { "balance": (+ to-bal amount) })))
          |]

    expectVerified code
    expectPass code $ Valid $ Success ==> decConserves "accounts2" "balance"

  describe "cell-delta.integer" $ do
    let code =
          [text|
            (defun test:string ()
              (""
                (properties [
                  (not (exists (row:string) (= (cell-delta 'accounts 'balance row) 2)))
                ]))
              (with-read accounts "bob" { "balance" := old-bob }
                (update accounts "bob" { "balance": (+ old-bob 2) })

                ; This overwrites the previous value:
                (update accounts "bob" { "balance": (+ old-bob 3) })
                ))
          |]

    expectVerified code

    expectPass code $ Valid $ bnot $ Exists 0 "row" (Ty (Rep @String)) $
      PIntegerComparison Eq (IntCellDelta "accounts" "balance" (PVar 0 "row")) 2

    expectPass code $ Valid $ Forall 0 "row" (Ty (Rep @String)) $
      PStringComparison Neq (PVar 0 "row" :: Prop String) (PLit "bob") ==>
        PIntegerComparison Eq (IntCellDelta "accounts" "balance" (PVar 0 "row")) 0

    expectPass code $ Valid $ Forall 0 "row" (Ty (Rep @String)) $
      PStringComparison Eq (PVar 0 "row" :: Prop String) (PLit "bob") ==>
        PIntegerComparison Eq (IntCellDelta "accounts" "balance" (PVar 0 "row")) 3

    expectPass code $ Valid $ Exists 0 "row" (Ty (Rep @String)) $
      PIntegerComparison Eq (IntCellDelta "accounts" "balance" (PVar 0 "row")) 3

    expectPass code $ Valid $
      PIntegerComparison Eq (IntCellDelta "accounts" "balance" (PLit "bob")) 3

  describe "with-read" $ do
    let code =
          [text|
            (defun test:bool (acct:string)
              (update accounts acct { "balance": 10 })
              (with-read accounts acct { "balance" := bal }
                (enforce (= bal 10) "Read after write failed")))
          |]

    expectPass code $ Valid Success

  describe "with-read.nested" $ do
    let code =
          [text|
            (defun test:bool (acct:string)
              (update accounts acct { "balance": 0 })
              (with-read accounts acct { "balance" := bal }
                (update accounts acct { "balance": 10 })
                (with-read accounts acct { "balance" := bal }
                  (enforce (= bal 10) "Shadowing failed"))))
          |]

    expectPass code $ Valid Success

  describe "with-read.overlapping-names" $ do
    let code =
          [text|
            (defschema owner "Pet owner" cats:integer dogs:integer)
            (deftable owners:{owner} "Table of pet owners")

            (defun test:integer ()
              (let ((o "bob")
                    (cats 2)
                    (dogs 3))
                (insert owners o {"dogs": dogs, "cats": cats})
                (with-read owners o { "cats" := num, "dogs" := num }
                  (enforce (= num cats) "First binding wasn't used")
                  num)))
          |]

    expectPass code $ Valid Success

  describe "bind.from-read" $ do
    let code =
          [text|
            (defun test:integer ()
              (update accounts "bob" { "balance": 10 })
              (let ((obj:object{account} (read accounts "bob")))
                (bind obj { "balance" := bal }
                  (enforce (= bal 10) "Bind failed")
                  bal)))
          |]

    expectPass code $ Valid Success

  describe "bind.from-literal" $ do
    let code =
          [text|
            (defun test:integer ()
              (let ((acct:object{account} { "balance": 10 }))
                (bind acct { "balance" := bal }
                  (enforce (= bal 10) "Bind failed")
                  bal)))
          |]

    expectPass code $ Valid Success

  describe "let" $ do
    describe "sanity" $ do
      describe "1" $
        let code =
              [text|
                (defun test:bool (x:integer)
                  (let ((y x)
                        (z (+ 10 x)))
                    (enforce (> z y) "z <= y")
                    true))
              |]
        in expectPass code $ Valid $ bnot Abort

      describe "2" $
        let code =
              [text|
                (defun test:bool (x:integer)
                  (let ((y x)
                        (z (+ 10 x)))
                    (enforce (< z y) "z >= y")
                    true))
              |]
        in expectPass code $ Valid Abort

    describe "let*.sanity" $
        let code =
              [text|
                (defun test:bool (x:integer)
                  (let* ((x 2)
                         (y (* x 10)))
                   (enforce (= 22 (+ x y)) "x + y != 22")))
              |]
        in expectPass code $ Valid $ bnot Abort

    describe "nested" $
        let code =
              [text|
                (defun test:bool (x:integer)
                  (let ((x (let ((y 2)) y))
                        (y (let ((x 3)) x)))
                   (let ((z (let ((w 1)) (+ (+ x y) w))))
                     (enforce (= 6 z) "2 + 3 + 1 != 6"))))
              |]
        in expectPass code $ Valid $ bnot Abort

  describe "time" $
    let code =
          [text|
            (defun test:bool ()
              (let ((startTime:time (time "2016-07-22T12:00:00Z")))
                (enforce
                  (= (add-time startTime (days 1))
                     (time "2016-07-23T12:00:00Z"))
                  "one day later")
                (enforce
                  (= (add-time startTime (hours 1))
                     (time "2016-07-22T13:00:00Z"))
                  "one hour later")
                (enforce
                  (= (add-time startTime (minutes 1))
                     (time "2016-07-22T12:01:00Z"))
                  "one minute later")

                (enforce
                  (= (add-time (time "2016-07-22T12:00:00Z") (days 1.5))
                     (time "2016-07-24T00:00:00Z"))
                  "1.5 days later")
                (enforce
                  (= (add-time (time "2016-07-22T12:00:00Z") (hours 1.5))
                     (time "2016-07-22T13:30:00Z"))
                  "1.5 hours later")
                (enforce
                  (= (add-time (time "2016-07-22T12:00:00Z") (minutes 1.5))
                     (time "2016-07-22T12:01:30Z"))
                  "1.5 minutes later")
                (enforce
                  (= (add-time (time "2016-07-23T13:30:45Z") 0.001002)
                     (parse-time "%Y-%m-%d %H:%M:%S.%v" "2016-07-23 13:30:45.001002"))
                  "0.001002 seconds later")

                (enforce
                  (= (add-time (time "2016-07-23T13:30:45Z") 0.0010023)
                     (parse-time "%Y-%m-%d %H:%M:%S.%v" "2016-07-23 13:30:45.001002"))
                  "0.0010023 s = 0.001002 s")

                ; Pact rounds tenths of milliseconds using the banker's method
                ; (same as its treatment of decimals). ie it rounds to the
                ; nearest even.
                (enforce
                  (= (add-time (time "2016-07-23T13:30:45Z") 0.0010025)
                     (parse-time "%Y-%m-%d %H:%M:%S.%v" "2016-07-23 13:30:45.001002"))
                  "0.0010025 s = 0.001002 s")
                (enforce
                  (= (add-time (time "2016-07-23T13:30:45Z") 0.0010035)
                     (parse-time "%Y-%m-%d %H:%M:%S.%v" "2016-07-23 13:30:45.001004"))
                  "0.0010035 s = 0.001004 s")
              ))
          |]
    in expectPass code $ Valid $ bnot Abort

  describe "arith" $
    let code =
          [text|
            (defun test:bool ()
              (let ((xI:integer 1)
                    (yI:integer 2)
                    (xD:decimal 1.5)
                    (yD:decimal 2.5))

                ; int -> int -> int
                (enforce (= (+ xI yI) 3) "")
                (enforce (= (- xI yI) -1) "")
                (enforce (= (* xI yI) 2) "")
                (enforce (= (/ xI yI) 0) "")

                ; dec -> dec -> dec
                ; disabled due to pact typechecking limitations
                (enforce (= (+ xD yD) 4.0) "")
                (enforce (= (- xD yD) -1.0) "")
                (enforce (= (* xD yD) 3.75) "")
                (enforce (= (/ xD yD) 0.6) "")

                ; int -> dec -> dec
                (enforce (= (+ xI yD) 3.5) "")
                (enforce (= (- xI yD) -1.5) "")
                (enforce (= (* xI yD) 2.5) "")
                (enforce (= (/ xI yD) 0.4) "")

                ; dec -> int -> dec
                (enforce (= (+ xD yI) 3.5) "")
                (enforce (= (- xD yI) -0.5) "")
                (enforce (= (* xD yI) 3.0) "")
                (enforce (= (/ xD yI) 0.75) "")

                (enforce (= (mod 3 2) 1) "")
                (enforce (= (mod 4 2) 0) "")
                (enforce (= (mod 2983479238473 2) 1) "")
                (enforce (= (mod 2983479238472 2) 0) "")

                (enforce (= (- 3) -3) "")
                (enforce (= (abs -3) 3) "")
                (enforce (= (abs 0) 0) "")
                (enforce (= (abs 3) 3) "")

                (enforce (= (floor 1.5) 1) "")
                (enforce (= (round 1.5) 2) "")
                (enforce (= (ceiling 1.5) 2) "")

                ; banker's rounding
                (enforce (= (round 1.5) 2) "")
                (enforce (= (round 2.5) 2) "")
                (enforce (= (round 3.5) 4) "")
                (enforce (= (round 4.5) 4) "")

                (enforce (= (round 1.50000000001) 2) "")
                (enforce (= (round 1.49999999999) 1) "")

                (enforce (= (floor 1.6) 1) "")
                (enforce (= (round 1.6) 2) "")
                (enforce (= (ceiling 1.6) 2) "")

                (enforce (= (floor 1.4) 1) "")
                (enforce (= (round 1.4) 1) "")
                (enforce (= (ceiling 1.4) 2) "")

                (enforce (= (floor -1.5) -2) "")
                (enforce (= (round -1.5) -2) "")
                (enforce (= (ceiling -1.5) -1) "")

                ; banker's rounding
                (enforce (= (round -1.5) -2) "")
                (enforce (= (round -2.5) -2) "")
                (enforce (= (round -3.5) -4) "")
                (enforce (= (round -4.5) -4) "")

                (enforce (= (round -1.50000000001) -2) "")
                (enforce (= (round -1.49999999999) -1) "")

                (enforce (= (floor -1.6) -2) "")
                (enforce (= (round -1.6) -2) "")
                (enforce (= (ceiling -1.6) -1) "")

                (enforce (= (floor -1.4) -2) "")
                (enforce (= (round -1.4) -1) "")
                (enforce (= (ceiling -1.4) -1) "")

                (enforce (= (floor 0.0) 0) "")
                (enforce (= (round 0.0) 0) "")
                (enforce (= (ceiling 0.0) 0) "")

                (enforce (= (floor 1.0) 1) "")
                (enforce (= (round 1.0) 1) "")
                (enforce (= (ceiling 1.0) 1) "")

                (enforce (= (floor 1.99999) 1) "")
                (enforce (= (round 1.99999) 2) "")
                (enforce (= (ceiling 1.99999) 2) "")

                (enforce (= (floor 100.15234 2) 100.15) "")
                (enforce (= (round 100.15234 2) 100.15) "")
                (enforce (= (ceiling 100.15234 2) 100.16) "")

                (enforce (= (floor -100.15234 2) -100.16) "")
                (enforce (= (round -100.15234 2) -100.15) "")
                (enforce (= (ceiling -100.15234 2) -100.15) "")
              ))
          |]
    in expectPass code $ Valid $ bnot Abort

  describe "schema-invariants" $ do
    let code =
          [text|
            (defschema ints-row
              ("doc"
                (invariants
                  [(> pos 0)
                   (< neg 0)]))
              pos:integer
              neg:integer)
            (deftable ints:{ints-row} "Table of positive and negative integers")

            (defun test:bool ()
              (with-read ints "any index" { "pos" := pos, "neg" := neg }
                (enforce (> pos 0) "is not positive")
                (enforce (< neg 0) "is not negative")
                ))
          |]

    expectVerified code
    expectPass code $ Valid Success

  describe "schema-invariants.not-equals" $ do
    let code =
          [text|
            (defschema ints-row
              ("doc"
                (invariant (!= nonzero 0)))
              nonzero:integer)
            (deftable ints:{ints-row})

            (defun test:bool ()
              (with-read ints "any index" { "nonzero" := nz }
                (enforce (or (> nz 0) (< nz 0)) "is zero")))
          |]

    expectVerified code
    expectPass code $ Valid Success

  describe "schema-invariants.equals" $ do
    let code =
          [text|
            (defschema ints-row
              ("doc"
                (invariant (= zero 0)))
              zero:integer)
            (deftable ints:{ints-row})

            (defun test:bool ()
              (with-read ints "any index" { "zero" := z }
                (enforce (= z 0) "is not zero")))
          |]

    expectVerified code
    expectPass code $ Valid Success

  describe "format-time / parse-time" $ do
    let code =
          [text|
            (defun test:bool ()
              (let* ((time1in  "2016-09-12")
                     (time1    (parse-time "%F" time1in))
                     (time1out (format-time "%F" time1))
                     (time2in  "2016-07-22T11:26:35Z")
                     (time2    (time time2in))
                     (time2out (format-time "%Y-%m-%dT%H:%M:%SZ" time2)))
                (enforce (= time1in time1out))
                (enforce (= time2in time2out)))

                (enforce
                  (= (format-time "%Y-%m-%dT%H:%M:%S%N" (time "2016-07-23T13:30:45Z"))
                     "2016-07-23T13:30:45+00:00"))
                (enforce
                  (= (format-time "%a, %_d %b %Y %H:%M:%S %Z" (time "2016-07-23T13:30:45Z"))
                     "Sat, 23 Jul 2016 13:30:45 UTC"))
                (enforce
                  (= (format-time "%Y-%m-%d %H:%M:%S.%v" (add-time (time "2016-07-23T13:30:45Z") 0.001002))
                     "2016-07-23 13:30:45.001002"))
                     )
          |]
    expectPass code $ Valid Success

  describe "format" $ do
    let code =
          [text|
            (defun test:bool (str:string)
              (enforce (= (format "{}-{}" ["a" "z"]) "a-z"))
              (enforce (= (format "{}/{}" [11 26]) "11/26"))
              (enforce (= (format "{} or {}" [true false]) "true or false"))

              (enforce (= (format "{}" [str]) str))
            )
          |]
    expectPass code $ Valid Success

  describe "hash" $ do
    let code =
          [text|
            (defun test:bool ()
              (enforce (=
                (hash "hello")
                "e4cfa39a3d37be31c59609e807970799caa68a19bfaa15135f165085e01d41a65ba1e1b146aeb6bd0092b49eac214c103ccfa3a365954bbbe52f74a2b3620c94"))

              (enforce (=
                (hash (- 2 1))
                "1ced8f5be2db23a6513eba4d819c73806424748a7bc6fa0d792cc1c7d1775a9778e894aa91413f6eb79ad5ae2f871eafcc78797e4c82af6d1cbfb1a294a10d10"))

              (enforce (=
                (hash (or true false))
                "5c07e85b3afb949077f2fa42181bb0498f5945f2086d37df5676ebf424ec137d0c21292c943098e22914cdca350e9140d185ca1b2b2bf0522acfcdde09b395dd"))

              (enforce (=
                (hash (and true false))
                "625ad9c6965af1a145e3c7514065eab913702c615a8fc9f4699767684f9e97e65dd50f715eae7fdbceee39a03cecf29d5f6a7e79e6a802244b65f6f915283491"))


              ; TODO:
              ; (enforce (=
              ;   (hash 3.14)
              ;   "dee8179a1755a745174f334ddc81ade0cf3e2d0bdfd1170cc42c1a1d1d0b16f9bfab86592e9ad31123ce9d470f6aa9388cc2a4f9cda1eb7328ae0a7e26cd450e"))

              ; TODO:
              ; (enforce (=
              ;   (hash { 'foo: 1 })
              ;   "61d3c8775e151b4582ca7f9a885a9b2195d5aa6acc58ddca61a504e9986bb8c06eeb37af722ad848f9009053b6379677bf111e25a680ab41a209c4d56ff1e183"))
            )
          |]
    expectPass code $ Valid Success

  describe "enforce-keyset.row-level.read" $ do
    let code =
          [text|
            (defschema central-bank-schema
              ("central bank"
                (invariants
                  [(= 1000000 (+ reserve circulation))
                   (>= reserve 0)
                   (>= circulation 0)
                  ]))
              reserve:integer
              circulation:integer)
            (deftable central-bank-table:{central-bank-schema})

            (defun test (amt:integer)
              "Issue some amount of currency"

              (let*
                ((before (read central-bank-table "singleton"))
                 (new-reserve     (- (at 'reserve before)     amt))
                 (new-circulation (+ (at 'circulation before) amt))
                )

                (enforce (> amt 0) "")
                (enforce (>= new-reserve 0) "")

                (update central-bank-table "singleton" {
                  'reserve: new-reserve,
                  'circulation: new-circulation
                })))
          |]

    expectVerified code
    expectPass code $ Satisfiable Abort
    expectPass code $ Satisfiable Success

  describe "prenex conversion" $ do
    -- These test a somewhat irrelevant implementation detail -- the specific
    -- unique id, which is not ideal, but will do for now.
    let a0       = PVar 0 "a"
        a1       = PVar 1 "a"
        -- b        = PVar 0 "b"
        ty       = Ty (Rep @String)
        intTy    = Ty (Rep @Integer)
        allA0    = Forall 0 "a"
        allA1    = Forall 1 "a"
        existsA0 = Exists 0 "a"
        existsA1 = Exists 1 "a"

    it "lifts all over not (becomes exists)" $
      prenexConvert (PNot (allA0 ty a0))
      `shouldBe`
      existsA0 ty (PNot a0)

    it "lifts exists over not (becomes all)" $
      prenexConvert (PNot (existsA0 ty a0))
      `shouldBe`
      allA0 ty (PNot a0)

    it "lifts all over or" $
      prenexConvert (POr (allA0 ty a0) (allA1 ty a1))
      `shouldBe`
      allA0 ty (allA1 ty (POr a0 a1))

    it "lifts all over and" $
      prenexConvert (PAnd (allA0 ty a0) (allA1 ty a1))
      `shouldBe`
      allA0 ty (allA1 ty (PAnd a0 a1))

    it "lifts exists over or" $
      prenexConvert (POr (existsA0 ty a0) (existsA1 ty a1))
      `shouldBe`
      existsA0 ty (existsA1 ty (POr a0 a1))

    it "lifts exists over and" $
      prenexConvert (PAnd (existsA0 ty a0) (existsA1 ty a1))
      `shouldBe`
      existsA0 ty (existsA1 ty (PAnd a0 a1))

    it "lifts forall string" $
      prenexConvert (PAnd (PLit True) (allA0 intTy (PIntegerComparison Gte a0 a0)))
      `shouldBe`
      allA0 intTy (PAnd (PLit True) (PIntegerComparison Gte a0 a0))

  describe "prop parse / typecheck" $ do
    let textToProp'
          :: Map Text UniqueId
          -> Map UniqueId EType
          -> Type a
          -> Text
          -> Maybe (Prop a)
        textToProp' env1 env2 ty t = case parseExprs t of
          Right [exp'] -> expToProp (UniqueId (Map.size env1)) env1 env2 ty exp'
          _            -> Nothing

        textToProp :: Type a -> Text -> Maybe (Prop a)
        textToProp = textToProp' Map.empty Map.empty

    it "infers column-delta" $ do
      textToProp TBool "(> (column-delta 'a 'b) 0)"
        `shouldBe`
        Just (PIntegerComparison Gt (IntColumnDelta "a" "b") 0)

      textToProp TBool "(> (column-delta 'a 'b) 0.0)"
        `shouldBe`
        Just (PDecimalComparison Gt (DecColumnDelta "a" "b") 0)

      textToProp TBool "(> (column-delta \"a\" \"b\") 0.0)"
        `shouldBe`
        Just (PDecimalComparison Gt (DecColumnDelta "a" "b") 0)

    it "infers +" $ do
      textToProp TStr "(+ \"a\" \"b\")"
        `shouldBe`
        Just (PStrConcat (PLit "a") (PLit "b"))

      textToProp TInt "(+ 0 1)"
        `shouldBe`
        Just (PIntArithOp Add 0 1)

      textToProp TDecimal "(+ 0.0 1.0)"
        `shouldBe`
        Just (PDecArithOp Add (PLit 0) (PLit 1))

      textToProp TDecimal "(+ 0 1)" `shouldBe` Nothing

    it "infers forall / exists" $ do
      textToProp TBool "(forall (x:string y:string) (= x y))"
        `shouldBe`
        Just
          (Forall (UniqueId 1) "x" (Ty (Rep @String))
            (Forall (UniqueId 2) "y" (Ty (Rep @String))
              (PIntegerComparison Eq
                (PVar (UniqueId 1) "x")
                (PVar (UniqueId 2) "y"))))

      textToProp TBool
        "(not (exists (row:string) (= (cell-delta 'accounts 'balance row) 2)))"
        `shouldBe`
        Just (PNot
          (Exists (UniqueId 1) "row" (Ty (Rep @String))
            (PIntegerComparison Eq
              (IntCellDelta "accounts" "balance" (PVar (UniqueId 1) "row"))
              2)))

<<<<<<< HEAD
    it "parses row-enforced / vars" $ do
      let env1 = Map.singleton "from" (UniqueId 1)
          env2 = Map.singleton (UniqueId 1) (EType TStr)
      textToProp' env1 env2 TBool "(row-enforced 'accounts 'ks from)"
      `shouldBe`
      Just (RowEnforced (TableName "accounts") (ColumnName "ks") (PVar (UniqueId 1) "from"))

    it "parses column properties" $
      textToProp TBool "(= (column-delta 'accounts 'balance) 0)"
      `shouldBe`
      Just (PIntegerComparison Eq (IntColumnDelta "accounts" "balance") 0)
=======
    it "parses (when (not (authorized-by 'accounts-admin-keyset)) abort)" $
      textToProp TBool "(when (not (authorized-by 'accounts-admin-keyset)) abort)"
      `shouldBe`
      Just (PLogical OrOp
        [ PLogical NotOp [
            PLogical NotOp [KsNameAuthorized "accounts-admin-keyset"]
          ]
        , Abort
        ])
>>>>>>> 8d8335f0

    it "handles special identifiers" $ do
      textToProp TBool "abort"   `shouldBe` Just Abort
      textToProp TBool "success" `shouldBe` Just Success
      textToProp TBool "result"  `shouldBe` Just Result
      textToProp TInt  "result"  `shouldBe` Just Result
      textToProp TStr  "result"  `shouldBe` Just Result<|MERGE_RESOLUTION|>--- conflicted
+++ resolved
@@ -1172,7 +1172,6 @@
               (IntCellDelta "accounts" "balance" (PVar (UniqueId 1) "row"))
               2)))
 
-<<<<<<< HEAD
     it "parses row-enforced / vars" $ do
       let env1 = Map.singleton "from" (UniqueId 1)
           env2 = Map.singleton (UniqueId 1) (EType TStr)
@@ -1184,7 +1183,7 @@
       textToProp TBool "(= (column-delta 'accounts 'balance) 0)"
       `shouldBe`
       Just (PIntegerComparison Eq (IntColumnDelta "accounts" "balance") 0)
-=======
+
     it "parses (when (not (authorized-by 'accounts-admin-keyset)) abort)" $
       textToProp TBool "(when (not (authorized-by 'accounts-admin-keyset)) abort)"
       `shouldBe`
@@ -1194,7 +1193,6 @@
           ]
         , Abort
         ])
->>>>>>> 8d8335f0
 
     it "handles special identifiers" $ do
       textToProp TBool "abort"   `shouldBe` Just Abort
