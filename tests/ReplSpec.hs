-- |
{-# LANGUAGE OverloadedStrings #-}

module ReplSpec where

import Test.Hspec

import Data.ByteString (ByteString)
import Control.Monad.IO.Class
import qualified Data.ByteString as BS
import qualified Data.ByteString.Char8 as BS8

import System.Posix.Pty (spawnWithPty, writePty, tryReadPty, closePty)
import System.Process (terminateProcess)
import Control.Monad (void)
<<<<<<< HEAD
import Data.Char (isControl)
import Data.List (isPrefixOf, isSuffixOf)
import Data.ByteString.Char8 (breakSubstring)
=======


>>>>>>> 0d198411
spec :: Spec
spec = describe "ReplSpec" $ do
  it "should not print literal via `Show` (regression #1101)" $ do
    let src = "(print 1)"
    out <- liftIO (runInteractive src)
    out `shouldSatisfy` containsNoTermInfo

  it "should not print `ErrInfo` via `Show` (regression #1164)" $ do
    let src = "(module m g (defcap g () true) (defcap OFFERED (pid:string) true) \
              \ (defpact sale () (step (= (create-capability-guard (OFFERED (pact-id)))\
              \ (create-capability-guard (OFFERED pact-id)))))))"
    out <- liftIO (runInteractive src)
    out `shouldSatisfy`containsNoErrInfo
  it "should inform about shimmed hash function" $ do
    let src = "(module m g (defcap g () true) (defun test: string (x: integer) \
              \ @model [(property (not (= result \"\")))] \
              \ (hash x))) \
              \ (verify 'm)"
    out <- liftIO (runInteractive src)
    out `shouldSatisfy` containsShimmedInfo

-- | Execute 'src' inside a pseudo-terminal running the pact repl and returns the repl output.
runInteractive :: ByteString -> IO ByteString
runInteractive src = do
  (pty, ph) <- spawnWithPty Nothing True "cabal" ["run", "pact"] (100,100)
  -- Read until we reach the first pact prompt to ensure
  -- the repl is ready.
  void $ seekPactPrompt pty mempty
  writePty pty (src <> "\n")
  out <- seekPactPrompt pty mempty
  terminateProcess ph
  closePty pty
  pure out
  where
    -- We recursively collect output using 'readPty' (line-based reading),
    -- until we encounter the pact prompt.
    seekPactPrompt pty o = do
      mContent <- tryReadPty pty
      case mContent of
        Left codes -> do
          print ("# " <> show codes)
          seekPactPrompt pty o
        Right c -> do
          let content = o <> c
          print content
          if "pact>" `BS.isInfixOf` content
            then pure content
            else seekPactPrompt pty content

-- | Check if 's' did not use the show instance of 'ErrInfo'
containsNoErrInfo :: ByteString -> Bool
containsNoErrInfo s = not ("_errDeltas" `BS.isInfixOf` s)

-- | Check if 's' did not use the show instance of 'TLiteral'
containsNoTermInfo :: ByteString -> Bool
containsNoTermInfo s = not ("_tLiteral" `BS.isInfixOf` s)

-- | Check if 's' did contain 'Shimmed'
containsShimmedInfo :: ByteString -> Bool
containsShimmedInfo s = "Shimmed" `BS.isInfixOf` s<|MERGE_RESOLUTION|>--- conflicted
+++ resolved
@@ -13,14 +13,10 @@
 import System.Posix.Pty (spawnWithPty, writePty, tryReadPty, closePty)
 import System.Process (terminateProcess)
 import Control.Monad (void)
-<<<<<<< HEAD
-import Data.Char (isControl)
-import Data.List (isPrefixOf, isSuffixOf)
-import Data.ByteString.Char8 (breakSubstring)
-=======
+import Pact.Types.Runtime (ExecutionFlag (..))
+import Data.Foldable (traverse_)
 
 
->>>>>>> 0d198411
 spec :: Spec
 spec = describe "ReplSpec" $ do
   it "should not print literal via `Show` (regression #1101)" $ do
@@ -41,6 +37,21 @@
               \ (verify 'm)"
     out <- liftIO (runInteractive src)
     out `shouldSatisfy` containsShimmedInfo
+  traverse_ (uncurry disabledNativeTest)
+   [ ("enumerate", FlagDisablePact40)
+   , ("zip", FlagDisablePact420)
+   , ("create-principal", FlagDisablePact43)
+   , ("is-principal", FlagDisablePact431)
+   , ("point-add", FlagDisablePact46)
+   ]
+
+disabledNativeTest :: ByteString -> ExecutionFlag -> Spec
+disabledNativeTest ntv flag = do
+  let flagName = BS8.pack (drop 4 (show flag))
+  it ("Should disable " <> BS8.unpack ntv <> " on flag " <> BS8.unpack flagName) $ do
+    let cmd = "(env-exec-config [' "<> flagName <> "]) " <> ntv
+    out <- liftIO (runInteractive cmd)
+    out `shouldSatisfy` BS.isInfixOf ("Cannot resolve " <> ntv)
 
 -- | Execute 'src' inside a pseudo-terminal running the pact repl and returns the repl output.
 runInteractive :: ByteString -> IO ByteString
